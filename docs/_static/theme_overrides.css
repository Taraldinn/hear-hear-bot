--- conflicted
+++ resolved
@@ -30,22 +30,15 @@
 .rst-content table.docutils ul:last-child {
   margin-bottom: 0;
 }
-<<<<<<< HEAD
-.rst-content .section ul.spaced-list li {
-=======
 .rst-content .section ul.spaced-list > li, .rst-content .section ol.spaced-list > li  {
->>>>>>> 869bc4a6
   /* Allows some lists to have spacing between list items, useful for lists
      comprising paragraph. To use, use the directive
        .. rst-class:: spaced-list
      just before the first element of the list.
   */
   margin-bottom: 12px;
-<<<<<<< HEAD
-=======
 }
 .rst-content .section ul ul.spaced-list, .rst-content .section ul ol.spaced-list,
 .rst-content .section ol ul.spaced-list, .rst-content .section ol ol.spaced-list {
   margin-top: 12px;
->>>>>>> 869bc4a6
 }