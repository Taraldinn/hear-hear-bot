--- conflicted
+++ resolved
@@ -48,14 +48,9 @@
 gulp.task('js-admin-vendor-compile', function() {
   gulp.src(['bower_components/jquery/dist/jquery.js',
             'bower_components/bootstrap-sass/assets/javascripts/bootstrap.js',
-<<<<<<< HEAD
-            'templates/js/vendor/jquery.dataTables.js',
-            'templates/js/vendor/fixed-header.js',
-            'bower_components/vue/dist/vue.js'
-=======
             'tabbycat/templates/js/vendor/jquery.dataTables.min.js',
             'tabbycat/templates/js/vendor/fixed-header.js',
->>>>>>> a4c4a2c8
+            'bower_components/vue/dist/vue.js'
           ])
   .pipe(concat('vendor-admin.js'))
   .pipe(uglify())
@@ -88,6 +83,7 @@
             'bower_components/vue/dist/vue.min.js',
             'bower_components/vue/dist/vue.js', // For when debug is on
           ])
+  .pipe(uglify())
   .pipe(rename({dirname: ''})) // Remove folder structure
   .pipe(gulp.dest('tabbycat/static/js/vendor/'));
 });
