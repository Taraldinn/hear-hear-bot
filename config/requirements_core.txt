# The necessary dependencies to run Tabbycat

# Django
Django==2.1.3
django-appconf==1.0.2                   # Helper for handling app configs
django-dynamic-preferences==1.7         # Settings management
django-extensions==2.1.4                # For the generate secret command
django-formtools==2.1                   # Form wizards
django-ipware==2.1.0                    # IP Address logging
django-jet==1.0.8                       # Admin Backend
django-gfklookupwidget==1.0.7           # Replaces object_id field with a search link
djangorestframework==3.9.0              # For serialising objects
django-split-settings==0.3.0            # Modularise settings files
django-statici18n==1.8.2                # Compile translations files as static file
django-summernote==0.8.8.8              # WYSIWYG editor
munkres==1.0.12                         # Algorithm for adjudicator allocation
dj-cmd==1.0                             # Provides the dj command alias
raven==6.9.0                            # Client for Sentry error tracking

# Database
psycopg2-binary==2.7.6                  # For Django to talk to postgres
sqlparse==0.2.4                         # Parsing SQL statements
dj-database-url==0.5.0                  # To obtain the Heroku service's database URL

# Channels
channels==2.1.5                         # Channels; also includes the Daphne server
channels_redis==2.3.2                   # Channels Layer

# Misc
<<<<<<< HEAD
ipython==7.1.1
qrcode==6.0                             # QR codes for printed private URL sheets
html2text==2018.1.9                     # Compatibility with plain-text email clients
=======
ipython==7.2
qrcode==6.0
redis==2.10.6
>>>>>>> da7c8f49
<|MERGE_RESOLUTION|>--- conflicted
+++ resolved
@@ -27,12 +27,7 @@
 channels_redis==2.3.2                   # Channels Layer
 
 # Misc
-<<<<<<< HEAD
-ipython==7.1.1
+ipython==7.2
+redis==2.10.6
 qrcode==6.0                             # QR codes for printed private URL sheets
-html2text==2018.1.9                     # Compatibility with plain-text email clients
-=======
-ipython==7.2
-qrcode==6.0
-redis==2.10.6
->>>>>>> da7c8f49
+html2text==2018.1.9                     # Compatibility with plain-text email clients