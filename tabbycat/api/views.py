from copy import deepcopy
from itertools import groupby

from asgiref.sync import async_to_sync
from channels.layers import get_channel_layer
from django.conf import settings
from django.contrib.auth import get_user_model
from django.contrib.contenttypes.models import ContentType
from django.db.models import Count, Prefetch, Q
from drf_spectacular.utils import extend_schema, extend_schema_view, OpenApiParameter
from dynamic_preferences.api.serializers import PreferenceSerializer
from dynamic_preferences.api.viewsets import PerInstancePreferenceViewSet
from rest_framework.exceptions import NotFound, PermissionDenied
from rest_framework.fields import DateTimeField
from rest_framework.generics import GenericAPIView, get_object_or_404, RetrieveUpdateAPIView
from rest_framework.mixins import ListModelMixin
from rest_framework.permissions import BasePermission, IsAdminUser
from rest_framework.response import Response
from rest_framework.reverse import reverse
from rest_framework.views import APIView
from rest_framework.viewsets import GenericViewSet, ModelViewSet

from actionlog.models import ActionLogEntry
from adjallocation.models import PreformedPanel
from adjallocation.preformed.anticipated import calculate_anticipated_draw
from adjfeedback.models import AdjudicatorFeedbackQuestion
from availability.models import RoundAvailability
from breakqual.models import BreakCategory
from breakqual.views import GenerateBreakMixin
from checkins.consumers import CheckInEventConsumer
from checkins.models import Event
from checkins.utils import create_identifiers, get_unexpired_checkins
from draw.models import Debate, DebateTeam
from options.models import TournamentPreferenceModel
from participants.models import Adjudicator, Institution, Person, Speaker, SpeakerCategory, Team
from results.models import SpeakerScore, TeamScore
from standings.speakers import SpeakerStandingsGenerator
from standings.teams import TeamStandingsGenerator
from tournaments.mixins import TournamentFromUrlMixin
from tournaments.models import Round, Tournament
from users.permissions import get_permissions, Permission
from venues.models import Venue, VenueCategory

from . import serializers
from .fields import ParticipantAvailabilityForeignKeyField
from .mixins import AdministratorAPIMixin, APILogActionMixin, PublicAPIMixin, RoundAPIMixin, TournamentAPIMixin, TournamentPublicAPIMixin
from .permissions import APIEnabledPermission, PerTournamentPermissionRequired, PublicPreferencePermission, URLKeyAuthentication


tournament_parameter = OpenApiParameter('tournament_slug', description="The tournament's slug", type=str, location="path")
round_parameters = [
    tournament_parameter,
    OpenApiParameter('round_seq', description="The round's sequence number", type=int, location="path"),
]
debate_parameters = [
    *round_parameters,
    OpenApiParameter('debate_pk', description="The debate's primary key", type=int, location="path"),
]
id_parameter = OpenApiParameter('id', description="The object's primary key", type=int, location="path")


@extend_schema(tags=['root'], summary="API root")
class APIRootView(PublicAPIMixin, GenericAPIView):
    name = "API Root"
    serializer_class = serializers.RootSerializer

    def get(self, request, format=None):
        """API Entrypoint; info about versions"""
        return Response({
            "_links": {
                "v1": reverse('api-v1-root', request=request, format=format),
            },
            "timezone": settings.TIME_ZONE,
            "version": settings.TABBYCAT_VERSION,
        })


@extend_schema(tags=['root'], summary="API v1 root")
class APIV1RootView(PublicAPIMixin, GenericAPIView):
    name = "API Version 1 Root"
    serializer_class = serializers.V1RootSerializer
    lookup_field = 'slug'
    lookup_url_kwarg = 'tournament_slug'

    def get(self, request, format=None):
        """Entrypoint for version 1 of the API"""
        tournaments_create_url = reverse('api-tournament-list', request=request, format=format)
        institution_create_url = reverse('api-global-institution-list', request=request, format=format)
        users_create_url = reverse('api-user-list', request=request, format=format)
        return Response({
            "_links": {
                "tournaments": tournaments_create_url,
                "institutions": institution_create_url,
                "users": users_create_url,
            },
        })


@extend_schema(tags=['tournaments'])
@extend_schema_view(
    list=extend_schema(summary="List tournaments"),
    create=extend_schema(summary="Create tournament"),
    retrieve=extend_schema(summary="Get tournament", parameters=[tournament_parameter]),
    update=extend_schema(summary="Change tournament", parameters=[tournament_parameter]),
    partial_update=extend_schema(summary="Patch tournament", parameters=[tournament_parameter]),
    destroy=extend_schema(summary="Delete tournament", parameters=[tournament_parameter]),
)
class TournamentViewSet(PublicAPIMixin, APILogActionMixin, ModelViewSet):
    # Don't use TournamentAPIMixin here, it's not filtering objects by tournament.
    queryset = Tournament.objects.all().prefetch_related(
        'breakcategory_set',
        Prefetch('round_set',
            queryset=Round.objects.filter(completed=False).annotate(Count('debate')).order_by('seq'),
            to_attr='current_round_set'),
    )
    serializer_class = serializers.TournamentSerializer
    lookup_field = 'slug'
    lookup_url_kwarg = 'tournament_slug'
    action_log_type_created = ActionLogEntry.ActionType.TOURNAMENT_CREATE
    action_log_type_updated = ActionLogEntry.ActionType.TOURNAMENT_EDIT


@extend_schema(tags=['tournaments'], parameters=[tournament_parameter])
@extend_schema_view(
    list=extend_schema(summary="List tournament preferences"),
    retrieve=extend_schema(summary="Get tournament preference"),
    update=extend_schema(summary="Modify tournament preference"),
    partial_update=extend_schema(summary="Patch tournament preference"),
    bulk=extend_schema(summary="Update multiple tournament preferences"),
)
class TournamentPreferenceViewSet(TournamentFromUrlMixin, AdministratorAPIMixin, APILogActionMixin, PerInstancePreferenceViewSet):
    """
    """
    # Blank comment to avoid comment from TournamentFromUrlMixin appearing.
    queryset = TournamentPreferenceModel.objects.all()
    serializer_class = PreferenceSerializer

    list_permission = Permission.VIEW_TOURNAMENTPREFERENCEMODEL
    update_permission = Permission.EDIT_TOURNAMENTPREFERENCEMODEL

    action_log_content_object_attr = 'obj'
    action_log_type_updated = ActionLogEntry.ActionType.OPTIONS_EDIT

    def get_related_instance(self):
        return self.tournament


@extend_schema(tags=['rounds'])
@extend_schema_view(
    list=extend_schema(summary="List rounds of a tournament", parameters=[tournament_parameter]),
    create=extend_schema(summary="Create round", parameters=[tournament_parameter]),
    retrieve=extend_schema(summary="Get round", parameters=round_parameters),
    update=extend_schema(summary="Update round", parameters=round_parameters),
    partial_update=extend_schema(summary="Patch round", parameters=round_parameters),
    destroy=extend_schema(summary="Delete round", parameters=round_parameters),
)
class RoundViewSet(TournamentAPIMixin, PublicAPIMixin, ModelViewSet):
    serializer_class = serializers.RoundSerializer
    lookup_field = 'seq'
    lookup_url_kwarg = 'round_seq'
    action_log_type_created = ActionLogEntry.ActionType.ROUND_CREATE
    action_log_type_updated = ActionLogEntry.ActionType.ROUND_EDIT

    create_permission = Permission.CREATE_ROUND
    update_permission = Permission.EDIT_ROUND
    destroy_permission = False

    def get_queryset(self):
        return super().get_queryset().select_related(
            'break_category', 'break_category__tournament',
        ).prefetch_related('roundmotion_set', 'roundmotion_set__motion', 'roundmotion_set__motion__tournament')


@extend_schema(tags=['motions'], parameters=[tournament_parameter])
@extend_schema_view(
    list=extend_schema(summary="List tournament motions"),
    create=extend_schema(summary="Create motion"),
    retrieve=extend_schema(summary="Get motion", parameters=[id_parameter]),
    update=extend_schema(summary="Update motion", parameters=[id_parameter]),
    partial_update=extend_schema(summary="Patch motion", parameters=[id_parameter]),
    destroy=extend_schema(summary="Delete motion", parameters=[id_parameter]),
)
class MotionViewSet(TournamentAPIMixin, TournamentPublicAPIMixin, ModelViewSet):
    serializer_class = serializers.MotionSerializer
    access_preference = ('public_motions', 'motion_tab_released')
    access_operator = any
    action_log_type_created = ActionLogEntry.ActionType.MOTION_EDIT
    action_log_type_updated = ActionLogEntry.ActionType.MOTION_EDIT

    list_permission = Permission.VIEW_MOTION
    create_permission = Permission.EDIT_MOTION
    update_permission = Permission.EDIT_MOTION
    destroy_permission = False

    def get_queryset(self):
        filters = Q()
        if self.tournament.pref('public_motions') and not (self.tournament.pref('motion_tab_released') or self.request.user.is_staff):
            filters &= Q(rounds__motions_released=True)
        return super().get_queryset().filter(filters).prefetch_related('roundmotion_set', 'roundmotion_set__round')


@extend_schema(tags=['break-categories'], parameters=[tournament_parameter])
@extend_schema_view(
    list=extend_schema(summary="List tournament break categories"),
    create=extend_schema(summary="Create break category"),
    retrieve=extend_schema(summary="Get break category", parameters=[id_parameter]),
    update=extend_schema(summary="Update break category", parameters=[id_parameter]),
    partial_update=extend_schema(summary="Patch break category", parameters=[id_parameter]),
    destroy=extend_schema(summary="Delete break category", parameters=[id_parameter]),
)
class BreakCategoryViewSet(TournamentAPIMixin, PublicAPIMixin, ModelViewSet):
    serializer_class = serializers.BreakCategorySerializer
    action_log_type_created = ActionLogEntry.ActionType.BREAK_CATEGORIES_EDIT
    action_log_type_updated = ActionLogEntry.ActionType.BREAK_CATEGORIES_EDIT

    list_permission = Permission.VIEW_BREAK_CATEGORIES
    create_permission = Permission.EDIT_BREAK_CATEGORIES
    update_permission = Permission.EDIT_BREAK_CATEGORIES
    destroy_permission = Permission.EDIT_BREAK_CATEGORIES


@extend_schema(tags=['speaker-categories'], parameters=[tournament_parameter])
@extend_schema_view(
    list=extend_schema(summary="List tournament speaker categories"),
    create=extend_schema(summary="Create speaker category"),
    retrieve=extend_schema(summary="Get speaker category", parameters=[id_parameter]),
    update=extend_schema(summary="Update speaker category", parameters=[id_parameter]),
    partial_update=extend_schema(summary="Patch speaker category", parameters=[id_parameter]),
    destroy=extend_schema(summary="Delete speaker category", parameters=[id_parameter]),
)
class SpeakerCategoryViewSet(TournamentAPIMixin, PublicAPIMixin, ModelViewSet):
    serializer_class = serializers.SpeakerCategorySerializer
    action_log_type_created = ActionLogEntry.ActionType.SPEAKER_CATEGORIES_EDIT
    action_log_type_updated = ActionLogEntry.ActionType.SPEAKER_CATEGORIES_EDIT

    list_permission = Permission.VIEW_SPEAKER_CATEGORIES
    create_permission = Permission.EDIT_SPEAKER_CATEGORIES
    update_permission = Permission.EDIT_SPEAKER_CATEGORIES
    destroy_permission = Permission.EDIT_SPEAKER_CATEGORIES

    def get_queryset(self):
        if not self.request.user or not self.request.user.is_staff:
            return super().get_queryset().filter(public=True)
        return super().get_queryset()


@extend_schema(tags=['break-categories'], parameters=[tournament_parameter, id_parameter])
@extend_schema_view(
    get=extend_schema(summary="Get break-eligible teams for category"),
    put=extend_schema(summary="Update break eligibility of teams"),
    patch=extend_schema(summary="Add teams as break-eligible"),
)
class BreakEligibilityView(TournamentAPIMixin, TournamentPublicAPIMixin, RetrieveUpdateAPIView):
    serializer_class = serializers.BreakEligibilitySerializer
    access_preference = 'public_break_categories'
    action_log_type_updated = ActionLogEntry.ActionType.BREAK_ELIGIBILITY_EDIT

    list_permission = Permission.VIEW_BREAK_ELIGIBILITY
    create_permission = Permission.EDIT_BREAK_ELIGIBILITY
    update_permission = Permission.EDIT_BREAK_ELIGIBILITY

    def get_queryset(self):
        return super().get_queryset().prefetch_related('team_set')


@extend_schema(tags=['speaker-categories'], parameters=[tournament_parameter, id_parameter])
@extend_schema_view(
    get=extend_schema(summary="Get speaker category membership"),
    put=extend_schema(summary="Update membership of speaker category"),
    patch=extend_schema(summary="Add speakers to category"),
)
class SpeakerEligibilityView(TournamentAPIMixin, TournamentPublicAPIMixin, RetrieveUpdateAPIView):
    serializer_class = serializers.SpeakerEligibilitySerializer
    access_preference = 'public_participants'
    action_log_type_updated = ActionLogEntry.ActionType.SPEAKER_ELIGIBILITY_EDIT

    list_permission = Permission.VIEW_SPEAKER_ELIGIBILITY
    create_permission = Permission.EDIT_SPEAKER_ELIGIBILITY
    update_permission = Permission.EDIT_SPEAKER_ELIGIBILITY

    def get_queryset(self):
        qs = super().get_queryset().prefetch_related('speaker_set')
        if not self.request.user or not self.request.user.is_staff:
            return qs.filter(public=True)
        return qs


@extend_schema(tags=['break-categories'], parameters=[tournament_parameter, id_parameter])
@extend_schema_view(list=extend_schema(summary="Get breaking teams"))
class BreakingTeamsView(TournamentAPIMixin, TournamentPublicAPIMixin, GenerateBreakMixin, GenericViewSet, ListModelMixin):
    serializer_class = serializers.BreakingTeamSerializer
    tournament_field = 'break_category__tournament'
    pagination_class = None
    access_preference = 'public_breaking_teams'
    action_log_content_object_attr = 'break_category'

    list_permission = Permission.VIEW_BREAK
    create_permission = Permission.GENERATE_BREAK
    update_permission = Permission.GENERATE_BREAK
    destroy_permission = Permission.GENERATE_BREAK

    @property
    def break_category(self):
        if not hasattr(self, "_break_category"):
            self._break_category = get_object_or_404(BreakCategory, tournament=self.tournament, pk=self.kwargs.get('pk'))
        return self._break_category

    def get_queryset(self):
        return super().get_queryset().filter(
            break_category=self.break_category).select_related('team', 'team__tournament').order_by('rank')

    def get_serializer_context(self):
        context = super().get_serializer_context()
        context['break_category'] = self.break_category
        return context

    @extend_schema(summary="Generate break")
    def create(self, request, *args, **kwargs):
        self.generate_break((self.break_category,))
        self.log_action(type=ActionLogEntry.ActionType.BREAK_GENERATE_ONE)
        return self.list(request, *args, **kwargs)

    @extend_schema(summary="Delete break")
    def destroy(self, request, *args, **kwargs):
        """
        Destroy is normally for a specific instance, now QuerySet.
        """
        self.filter_queryset(self.get_queryset()).delete()
        self.log_action(type=ActionLogEntry.ActionType.BREAK_DELETE)
        return Response(status=204)  # No content

    @extend_schema(summary="Update remark and regenerate break")
    def update(self, request, *args, **kwargs):
        serializer = serializers.PartialBreakingTeamSerializer(data=request.data, context=self.get_serializer_context())
        serializer.is_valid(raise_exception=True)
        self.obj = serializer.save()
        self.log_action(type=ActionLogEntry.ActionType.BREAK_UPDATE_ONE, agent=ActionLogEntry.Agent.API)

        return self.create(request, *args, **kwargs)


@extend_schema(tags=['institutions'], parameters=[tournament_parameter])
@extend_schema_view(
    list=extend_schema(summary="List institutions in tournament", parameters=[
        OpenApiParameter('region', description='Only include institutions from the region', required=False, type=str),
    ]),
)
class InstitutionViewSet(TournamentAPIMixin, TournamentPublicAPIMixin, ModelViewSet):
    serializer_class = serializers.PerTournamentInstitutionSerializer
    access_preference = 'public_institutions_list'
    action_log_type_created = ActionLogEntry.ActionType.INSTITUTION_CREATE
    action_log_type_updated = ActionLogEntry.ActionType.INSTITUTION_EDIT

    list_permission = Permission.VIEW_INSTITUTIONS
    create_permission = Permission.ADD_INSTITUTIONS
    update_permission = Permission.ADD_INSTITUTIONS
    destroy_permission = Permission.ADD_INSTITUTIONS

    def perform_create(self, serializer):
        self.obj = serializer.save()
        self.log_action(type=self.action_log_type_created, agent=ActionLogEntry.Agent.API)

    def get_queryset(self):
        filters = Q()
        if self.request.query_params.get('region'):
            filters &= Q(region__name=self.request.query_params['region'])

        return Institution.objects.filter(
            Q(adjudicator__tournament=self.tournament) | Q(team__tournament=self.tournament),
            filters,
        ).distinct().select_related('region').prefetch_related(
            Prefetch('team_set', queryset=self.tournament.team_set.all()),
            Prefetch('adjudicator_set', queryset=self.tournament.adjudicator_set.all()),
            'venue_constraints__category__tournament',
        )


@extend_schema(tags=['teams'], parameters=[tournament_parameter])
@extend_schema_view(
    list=extend_schema(summary="List teams in tournament"),
    create=extend_schema(summary="Create team"),
    retrieve=extend_schema(summary="Get team", parameters=[id_parameter]),
    update=extend_schema(summary="Update team", parameters=[id_parameter]),
    partial_update=extend_schema(summary="Patch team", parameters=[id_parameter]),
    destroy=extend_schema(summary="Delete team", parameters=[id_parameter]),
)
class TeamViewSet(TournamentAPIMixin, TournamentPublicAPIMixin, ModelViewSet):
    serializer_class = serializers.TeamSerializer
    access_preference = 'public_participants'
    action_log_type_created = ActionLogEntry.ActionType.TEAM_CREATE
    action_log_type_updated = ActionLogEntry.ActionType.TEAM_EDIT

    list_permission = Permission.VIEW_TEAMS
    create_permission = Permission.ADD_TEAMS
    update_permission = Permission.ADD_TEAMS
    destroy_permission = Permission.ADD_TEAMS

    def get_queryset(self):
        category_prefetch = Prefetch('categories', queryset=SpeakerCategory.objects.all().select_related('tournament'))
        if not self.request.user or not self.request.user.is_staff:
            category_prefetch.queryset = category_prefetch.queryset.filter(public=True)

        return super().get_queryset().select_related('tournament').prefetch_related(
            Prefetch(
                'speaker_set',
                queryset=Speaker.objects.all().prefetch_related(category_prefetch).select_related('team__tournament', 'checkin_identifier'),
            ),
            'institution_conflicts', 'venue_constraints__category__tournament',
            'break_categories', 'break_categories__tournament',
        )


@extend_schema(tags=['adjudicators'], parameters=[tournament_parameter])
@extend_schema_view(
    list=extend_schema(summary="Get adjudicators in tournament", parameters=[
        OpenApiParameter('break', description='Only include breaking adjudicators', required=False, type=bool, default=False),
    ]),
    create=extend_schema(summary="Create adjudicator"),
    retrieve=extend_schema(summary="Get adjudicator", parameters=[id_parameter]),
    update=extend_schema(summary="Update adjudicator", parameters=[id_parameter]),
    partial_update=extend_schema(summary="Patch adjudicator", parameters=[id_parameter]),
    destroy=extend_schema(summary="Delete adjudicator", parameters=[id_parameter]),
)
class AdjudicatorViewSet(TournamentAPIMixin, TournamentPublicAPIMixin, ModelViewSet):
    serializer_class = serializers.AdjudicatorSerializer
    access_preference = 'public_participants'
    action_log_type_created = ActionLogEntry.ActionType.ADJUDICATOR_CREATE
    action_log_type_updated = ActionLogEntry.ActionType.ADJUDICATOR_EDIT

    list_permission = Permission.VIEW_ADJUDICATORS
    create_permission = Permission.ADD_ADJUDICATORS
    update_permission = Permission.ADD_ADJUDICATORS
    destroy_permission = Permission.ADD_ADJUDICATORS

    def get_break_permission(self):
        return self.request.user.is_staff or self.tournament.pref('public_breaking_adjs')

    def get_queryset(self):
        filters = Q()
        if self.request.query_params.get('break') and self.get_break_permission():
            filters &= Q(breaking=True)

        return super().get_queryset().select_related('checkin_identifier').prefetch_related(
            'team_conflicts', 'team_conflicts__tournament',
            'adjudicator_conflicts', 'adjudicator_conflicts__tournament',
            'institution_conflicts', 'venue_constraints__category__tournament',
        ).filter(filters)


@extend_schema(tags=['institutions'])
@extend_schema_view(
    list=extend_schema(summary="List all institutions", parameters=[
        OpenApiParameter('region', description='Only include institutions from the region', required=False, type=str),
    ]),
    create=extend_schema(summary="Create institution"),
    retrieve=extend_schema(summary="Get institution", parameters=[id_parameter]),
    update=extend_schema(summary="Update institution", parameters=[id_parameter]),
    partial_update=extend_schema(summary="Patch institution", parameters=[id_parameter]),
    destroy=extend_schema(summary="Delete institution", parameters=[id_parameter]),
)
class GlobalInstitutionViewSet(AdministratorAPIMixin, ModelViewSet):
    serializer_class = serializers.InstitutionSerializer
    action_log_type_created = ActionLogEntry.ActionType.INSTITUTION_CREATE
    action_log_type_updated = ActionLogEntry.ActionType.INSTITUTION_EDIT

    list_permission = Permission.VIEW_INSTITUTIONS
    create_permission = Permission.ADD_INSTITUTIONS
    update_permission = Permission.ADD_INSTITUTIONS
    destroy_permission = Permission.ADD_INSTITUTIONS

    def get_queryset(self):
        filters = Q()
        if self.request.query_params.get('region'):
            filters &= Q(region__name=self.request.query_params['region'])
        return Institution.objects.filter(filters).select_related('region').prefetch_related('venue_constraints__category__tournament')


@extend_schema(tags=['teams'], parameters=[tournament_parameter])
@extend_schema_view(
    list=extend_schema(summary="List speakers in tournament"),
    create=extend_schema(summary="Add speaker"),
    retrieve=extend_schema(summary="Get speaker", parameters=[id_parameter]),
    update=extend_schema(summary="Update speaker", parameters=[id_parameter]),
    partial_update=extend_schema(summary="Patch speaker", parameters=[id_parameter]),
    destroy=extend_schema(summary="Delete speaker", parameters=[id_parameter]),
)
class SpeakerViewSet(TournamentAPIMixin, TournamentPublicAPIMixin, ModelViewSet):
    serializer_class = serializers.SpeakerSerializer
    tournament_field = "team__tournament"
    access_preference = 'public_participants'
    action_log_type_created = ActionLogEntry.ActionType.SPEAKER_CREATE
    action_log_type_updated = ActionLogEntry.ActionType.SPEAKER_EDIT

    list_permission = Permission.VIEW_TEAMS
    create_permission = Permission.ADD_TEAMS
    update_permission = Permission.ADD_TEAMS
    destroy_permission = Permission.ADD_TEAMS

    def perform_create(self, serializer):
        self.obj = serializer.save()
        self.log_action(type=self.action_log_type_created, agent=ActionLogEntry.Agent.API)

    def get_queryset(self):
        category_prefetch = Prefetch('categories', queryset=SpeakerCategory.objects.all().select_related('tournament'))
        if not self.request.user or not self.request.user.is_staff:
            category_prefetch.queryset = category_prefetch.queryset.filter(public=True)

        return super().get_queryset().select_related('checkin_identifier').prefetch_related(category_prefetch)


@extend_schema(tags=['venues'], parameters=[tournament_parameter])
@extend_schema_view(
    list=extend_schema(summary="List rooms in tournament"),
    create=extend_schema(summary="Create room"),
    retrieve=extend_schema(summary="Get room", parameters=[id_parameter]),
    update=extend_schema(summary="Update room", parameters=[id_parameter]),
    partial_update=extend_schema(summary="Patch room", parameters=[id_parameter]),
    destroy=extend_schema(summary="Delete room", parameters=[id_parameter]),
)
class VenueViewSet(TournamentAPIMixin, PublicAPIMixin, ModelViewSet):
    serializer_class = serializers.VenueSerializer
    action_log_type_created = ActionLogEntry.ActionType.VENUE_CREATE
    action_log_type_updated = ActionLogEntry.ActionType.VENUE_EDIT

    list_permission = Permission.VIEW_ROOMS
    create_permission = Permission.ADD_ROOMS
    update_permission = Permission.ADD_ROOMS
    destroy_permission = Permission.ADD_ROOMS

    def get_queryset(self):
        # Tournament must exist for URLs
        return super().get_queryset().select_related('tournament').prefetch_related(
            Prefetch('venuecategory_set', queryset=VenueCategory.objects.select_related('tournament').filter(tournament__isnull=False)))


@extend_schema(tags=['venues'], parameters=[tournament_parameter])
@extend_schema_view(
    list=extend_schema(summary="List tournament venue categories"),
    create=extend_schema(summary="Create venue category"),
    retrieve=extend_schema(summary="Get venue category", parameters=[id_parameter]),
    update=extend_schema(summary="Update venue category", parameters=[id_parameter]),
    partial_update=extend_schema(summary="Patch venue category", parameters=[id_parameter]),
    destroy=extend_schema(summary="Delete venue category", parameters=[id_parameter]),
)
class VenueCategoryViewSet(TournamentAPIMixin, PublicAPIMixin, ModelViewSet):
    serializer_class = serializers.VenueCategorySerializer
    action_log_type_created = ActionLogEntry.ActionType.VENUE_CATEGORY_CREATE
    action_log_type_updated = ActionLogEntry.ActionType.VENUE_CATEGORIES_EDIT

    list_permission = Permission.VIEW_ROOMCATEGORIES
    create_permission = Permission.EDIT_ROOMCATEGORIES
    update_permission = Permission.EDIT_ROOMCATEGORIES
    destroy_permission = Permission.EDIT_ROOMCATEGORIES

    def get_queryset(self):
        # Tournament must exist for URLs
        return super().get_queryset().select_related('tournament').prefetch_related(
            Prefetch('venues', queryset=Venue.objects.select_related('tournament').filter(tournament__isnull=False)))


@extend_schema(tags=['checkins'], parameters=[tournament_parameter, id_parameter])
class BaseCheckinsView(AdministratorAPIMixin, TournamentAPIMixin, APIView):
    name = "Check-ins"

    lookup_field = 'pk'
    lookup_url_kwarg = None

    list_permission = Permission.VIEW_CHECKIN
    create_permission = Permission.EDIT_PARTICIPANT_CHECKIN
    update_permission = Permission.EDIT_PARTICIPANT_CHECKIN
    destroy_permission = Permission.EDIT_PARTICIPANT_CHECKIN

    def get_object_queryset(self):
        lookup_url_kwarg = self.lookup_url_kwarg or self.lookup_field
        filter_kwargs = {self.lookup_field: self.kwargs[lookup_url_kwarg]}
        return self.get_queryset().filter(**filter_kwargs)

    def get_object(self):
        obj = get_object_or_404(self.get_object_queryset())

        # May raise a permission denied
        self.check_object_permissions(self.request, obj)

        if not hasattr(obj, 'checkin_identifier'):
            raise NotFound(detail='No identifier. Use POST to generate.')
        return obj

    def broadcast_checkin(self, obj, check):
        # Send result to websocket for treatment when opened; but perform the action here
        checkin = None
        if check:
            checkin = Event.objects.create(identifier=obj.checkin_identifier,
                                           tournament=self.tournament)
            checkin_dict = checkin.serialize()
            checkin_dict['owner_name'] = obj.name
        else:
            checkins = get_unexpired_checkins(self.tournament, self.window_preference_pref)
            checkins.filter(identifier=obj.checkin_identifier).delete()
            checkin_dict = {'identifier': obj.checkin_identifier.barcode}

        group_name = CheckInEventConsumer.group_prefix + "_" + self.tournament.slug
        async_to_sync(get_channel_layer().group_send)(group_name, {
            'type': 'send_json',
            'checkins': [checkin_dict],
            'created': check,
        })
        return checkin

    def get_response_dict(self, request, obj, checked, event, **kwargs):
        return {
            'object': reverse(
                self.object_api_view,
                kwargs={'tournament_slug': self.tournament.slug, 'pk': obj.pk},
                request=request,
                format=kwargs.get('format'),
            ),
            'barcode': obj.checkin_identifier.barcode,
            'checked': checked,
            'timestamp': DateTimeField().to_representation(event.time) if event is not None else None,
        }

    def get_queryset(self):
        return self.model.objects.filter(**self.lookup_kwargs()).select_related(self.tournament_field)

    @extend_schema(request=None, responses=serializers.CheckinSerializer)
    def get(self, request, *args, **kwargs):
        """Get checkin status"""
        obj = self.get_object()

        event = get_unexpired_checkins(self.tournament, self.window_preference_pref).filter(identifier=obj.checkin_identifier)
        return Response(self.get_response_dict(request, obj, event.exists(), event.first()))

    @extend_schema(request=None, responses={200: serializers.CheckinSerializer})
    def delete(self, request, *args, **kwargs):
        """Checks out"""
        obj = self.get_object()
        self.broadcast_checkin(obj, False)
        return Response(self.get_response_dict(request, obj, False, None))

    @extend_schema(request=None, responses=serializers.CheckinSerializer)
    def put(self, request, *args, **kwargs):
        """Checks in"""
        obj = self.get_object()
        e = self.broadcast_checkin(obj, True)
        return Response(self.get_response_dict(request, obj, True, e))

    @extend_schema(request=None, responses=serializers.CheckinSerializer)
    def patch(self, request, *args, **kwargs):
        """Toggles the check-in status"""
        obj = self.get_object()
        events = get_unexpired_checkins(self.tournament, self.window_preference_pref).filter(identifier=obj.checkin_identifier)
        check = events.exists()
        e = self.broadcast_checkin(obj, not check)
        return Response(self.get_response_dict(request, obj, not check, e))

    @extend_schema(request=None, responses=serializers.CheckinSerializer)
    def post(self, request, *args, **kwargs):
        """Creates an identifier"""
        obj = self.get_object_queryset()  # Don't .get() as create_identifiers expects a queryset
        if not obj.exists():
            raise NotFound("Object could not be found")
        status = 200 if hasattr(obj, 'checkin_identifier') else 201
        create_identifiers(self.model.checkin_identifier.related.related_model, obj)
        return Response(self.get_response_dict(request, obj.get(), False, None), status=status)


class PersonCheckinMixin:
    class CustomPermission(BasePermission):
        def has_permission(self, request, view):
            return view.tournament.pref('participant_ballots') == 'private-urls' and view.participant_requester and request.method != 'POST'

    authentication_classes = [URLKeyAuthentication]
    permission_classes = [APIEnabledPermission, CustomPermission | PerTournamentPermissionRequired | IsAdminUser]

    @property
    def participant_requester(self):
        if isinstance(person := self.request.auth, Person):
            return person

    def get_queryset(self):
        return super().get_queryset().filter(id=self.participant_requester.id)


@extend_schema(tags=['adjudicators'])
@extend_schema_view(
    get=extend_schema(summary="Get adjudicator checkin status"),
    delete=extend_schema(summary="Check out adjudicator"),
    put=extend_schema(summary="Check in adjudicator"),
    patch=extend_schema(summary="Toggle adjudicator checkin status"),
    post=extend_schema(summary="Create adjudicator checkin identifier"),
)
class AdjudicatorCheckinsView(PersonCheckinMixin, BaseCheckinsView):
    model = Adjudicator
    object_api_view = 'api-adjudicator-detail'
    window_preference_pref = 'checkin_window_people'


@extend_schema(tags=['teams'])
@extend_schema_view(
    get=extend_schema(summary="Get speaker checkin status"),
    delete=extend_schema(summary="Check out speaker"),
    put=extend_schema(summary="Check in speaker"),
    patch=extend_schema(summary="Toggle speaker checkin status"),
    post=extend_schema(summary="Create speaker checkin identifier"),
)
class SpeakerCheckinsView(PersonCheckinMixin, BaseCheckinsView):
    model = Speaker
    object_api_view = 'api-speaker-detail'
    window_preference_pref = 'checkin_window_people'
    tournament_field = 'team__tournament'


@extend_schema(tags=['venues'])
@extend_schema_view(
    get=extend_schema(summary="Get room checkin status"),
    delete=extend_schema(summary="Check out room"),
    put=extend_schema(summary="Check in room"),
    patch=extend_schema(summary="Toggle room checkin status"),
    post=extend_schema(summary="Create room checkin identifier"),
)
class VenueCheckinsView(BaseCheckinsView):
    model = Venue
    object_api_view = 'api-venue-detail'
    window_preference_pref = 'checkin_window_venues'

    create_permission = Permission.EDIT_ROOM_CHECKIN
    update_permission = Permission.EDIT_ROOM_CHECKIN
    destroy_permission = Permission.EDIT_ROOM_CHECKIN


def get_metrics_params(generator):
    metrics = {
        'type': 'array',
        'items': {
            'type': 'string',
            'enum': list(generator.metric_annotator_classes.keys()),
        },
    }
    desc_default = '; default is tournament settings'
    return [
        OpenApiParameter('metrics',
            description='Rank participants with these metrics' + desc_default,
            required=False, type=metrics, explode=False),
        OpenApiParameter('extra_metrics',
            description='Include these unranked metrics for participants' + desc_default,
            required=False, type=metrics, explode=False),
    ]


class BaseStandingsView(TournamentAPIMixin, TournamentPublicAPIMixin, GenericAPIView):
    lookup_field = 'slug'
    lookup_url_kwarg = 'tournament_slug'

    def get_metrics(self):
        if self.request.query_params.get('metrics'):
            return self.request.query_params.get('metrics').split(","), self.request.query_params.get('extra_metrics').split(",")

        pref_model = self.model.__name__.lower()
        return self.tournament.pref(pref_model + '_standings_precedence'), self.tournament.pref(pref_model + '_standings_extra_metrics')

    def get_queryset(self):
        qs = self.model.objects.filter(**{self.tournament_field: self.tournament}).select_related(self.tournament_field)
        return qs

    def get_max_round(self):
        if self.request.query_params.get('round'):
            return Round.objects.get(tournament=self.tournament, seq=int(self.request.query_params.get('round')))
        return None

    @extend_schema(tags=['standings'], parameters=[
        tournament_parameter,
        OpenApiParameter('category', description='Only include participants in a category (ID)', required=False, type=int),
        OpenApiParameter('round', description='Sequence of last round to take into account', required=False, type=int),
    ])
    def get(self, request, **kwargs):
        """Get current standings"""
        metrics, extra_metrics = self.get_metrics()
        generator = self.generator(metrics, ('rank',), extra_metrics)
        standings = generator.generate(self.get_queryset(), round=self.get_max_round())
        serializer = self.get_serializer(iter(standings), many=True)
        return Response(serializer.data)


@extend_schema_view(
    get=extend_schema(
        summary="Get substantive speaker standings",
        parameters=get_metrics_params(SpeakerStandingsGenerator),
        responses=serializers.SpeakerStandingsSerializer(many=True),
    ),
)
class SubstantiveSpeakerStandingsView(BaseStandingsView):
    name = "Speaker Standings"
    serializer_class = serializers.SpeakerStandingsSerializer
    access_preference = 'speaker_tab_released'
    model = Speaker
    tournament_field = 'team__tournament'
    generator = SpeakerStandingsGenerator

    list_permission = Permission.VIEW_SPEAKERSSTANDINGS

    def get_queryset(self):
        category = self.request.query_params.get('category', None)
        if category is not None:
            return super().get_queryset().filter(categories__pk=category)
        return super().get_queryset()


@extend_schema_view(
    get=extend_schema(summary="Get reply speaker standings", responses=serializers.SpeakerStandingsSerializer(many=True)),
)
class ReplySpeakerStandingsView(SubstantiveSpeakerStandingsView):
    def get_metrics(self):
        return ('replies_avg',), ('replies_stddev', 'replies_count')


@extend_schema_view(
    get=extend_schema(
        summary="Get team standings",
        parameters=get_metrics_params(TeamStandingsGenerator),
        responses=serializers.TeamStandingsSerializer(many=True),
    ),
)
class TeamStandingsView(BaseStandingsView):
    name = 'Team Standings'
    serializer_class = serializers.TeamStandingsSerializer
    access_preference = 'team_tab_released'
    model = Team
    generator = TeamStandingsGenerator

    list_permission = Permission.VIEW_TEAMSTANDINGS

    def get_queryset(self):
        category = self.request.query_params.get('category', None)
        if category is not None:
            return super().get_queryset().filter(break_categories__pk=category)
        return super().get_queryset()


@extend_schema(tags=['standings'], parameters=[
    tournament_parameter,
    OpenApiParameter('replies', description='Whether to include reply speeches', required=False, type=bool, default=False),
    OpenApiParameter('substantive', description='Whether to include substantive speeches', required=False, type=bool, default=True),
    OpenApiParameter('ghost', description='Include ghost (iron-person) scores', required=False, type=bool, default=False),
])
@extend_schema_view(
    list=extend_schema(summary="Get speaker scores per round", responses=serializers.SpeakerRoundScoresSerializer(many=True)),
)
class SpeakerRoundStandingsRoundsView(TournamentAPIMixin, TournamentPublicAPIMixin, ModelViewSet):
    serializer_class = serializers.SpeakerRoundScoresSerializer
    tournament_field = "team__tournament"
    access_preference = 'speaker_tab_released'

    list_permission = Permission.VIEW_SPEAKERSSTANDINGS

    def get_queryset(self):
        qs = super().get_queryset().prefetch_related(Prefetch('team__debateteam_set', queryset=DebateTeam.objects.all().select_related('debate__round__tournament')))
        data = {s.id: s for s in qs.all()}

        speaker_scores = SpeakerScore.objects.select_related('speaker', 'ballot_submission',
            'debate_team__debate__round__tournament').filter(
            ballot_submission__confirmed=True, speaker_id__in=data.keys(),
        ).order_by('speaker_id', 'debate_team_id', 'position')

        if self.request.query_params.get('ghost', False) == 'true':
            speaker_scores = speaker_scores.filter(ghost=True)
        if self.request.query_params.get('replies', False) == 'true':
            speaker_scores = speaker_scores.filter(position=self.tournament.reply_position)
        elif self.request.query_params.get('substantive', 'true') == 'true':
            speaker_scores = speaker_scores.filter(position__lte=self.tournament.last_substantive_position)

        for spk in data.values():
            spk.debateteams = deepcopy(spk.team.debateteam_set.all())
            for dt in spk.debateteams:
                dt.scores = []

        for speaker, all_scores in groupby(speaker_scores, key=lambda ss: ss.speaker_id):
            speaker_rounds = {dt.id: dt for dt in data[speaker].debateteams}
            for dt, round_scores in groupby(all_scores, key=lambda ss: ss.debate_team_id):
                speaker_rounds[dt].scores.extend(list(round_scores))

        return data.values()


@extend_schema(tags=['standings'], parameters=[
    tournament_parameter,
])
@extend_schema_view(
    list=extend_schema(summary="Get team scores per round", responses=serializers.TeamRoundScoresSerializer(many=True)),
)
class TeamRoundStandingsRoundsView(TournamentAPIMixin, TournamentPublicAPIMixin, ModelViewSet):
    serializer_class = serializers.TeamRoundScoresSerializer
    access_preference = 'team_tab_released'

    list_permission = Permission.VIEW_TEAMSTANDINGS

    def get_queryset(self):
        ts_pf = Prefetch('teamscore_set', queryset=TeamScore.objects.filter(ballot_submission__confirmed=True), to_attr='round_scores')
        qs = super().get_queryset().prefetch_related(
            Prefetch('debateteam_set', queryset=DebateTeam.objects.all().prefetch_related(ts_pf).select_related('debate__round__tournament')))

        for t in qs:
            for dt in t.debateteam_set.all():
                if len(dt.round_scores):
                    # There should only ever be one confirmed score
                    dt.ballot = dt.round_scores[0]
                else:
                    dt.ballot = TeamScore()

        return qs


@extend_schema(tags=['debates'], parameters=round_parameters)
@extend_schema_view(
    list=extend_schema(summary="List pairings in round"),
    create=extend_schema(summary="Create pairing"),
    retrieve=extend_schema(summary="Get pairing", parameters=debate_parameters),
    update=extend_schema(summary="Update pairing", parameters=debate_parameters),
    partial_update=extend_schema(summary="Patch pairing", parameters=debate_parameters),
    destroy=extend_schema(summary="Delete pairing", parameters=debate_parameters),
)
class PairingViewSet(RoundAPIMixin, ModelViewSet):

    class Permission(PublicPreferencePermission):
        def get_tournament_preference(self, view, op):
            t = view.tournament
            r = view.round

            draw_status = {
                'off': False,
                'current': t.current_round.id == r.id and self.get_round_status(view),
                'all-released': self.get_round_status(view),
            }[t.pref(view.access_preference)]

            result_status = t.pref('public_results') and r.completed and not r.silent
            return draw_status or result_status or t.pref('all_results_released')

        def get_round_status(self, view):
            return getattr(view.round, view.round_released_field) == view.round_released_value

    serializer_class = serializers.RoundPairingSerializer
    lookup_url_kwarg = 'debate_pk'

    access_preference = 'public_draw'

    round_released_field = 'draw_status'
    round_released_value = Round.Status.RELEASED

    """list_permission = Permission.VIEW_DEBATE
    create_permission = Permission.GENERATE_DEBATE
    update_permission = Permission.GENERATE_DEBATE
    destroy_permission = Permission.GENERATE_DEBATE"""

    permission_classes = [APIEnabledPermission, Permission | PerTournamentPermissionRequired]

    action_log_type_created = ActionLogEntry.ActionType.DEBATE_CREATE
    action_log_type_updated = ActionLogEntry.ActionType.DEBATE_EDIT

    def get_queryset(self):
        return super().get_queryset().select_related('round', 'round__tournament', 'venue', 'venue__tournament').prefetch_related(
            'debateteam_set', 'debateteam_set__team', 'debateteam_set__team__tournament',
            'debateadjudicator_set', 'debateadjudicator_set__adjudicator', 'debateadjudicator_set__adjudicator__tournament',
        )

    @extend_schema(summary="Delete all pairings in the round")
    def delete_all(self, request, *args, **kwargs):
        self.get_queryset().delete()
        self.log_action(ActionLogEntry.ActionType.DRAW_REGENERATE)
        return Response(status=204)  # No content


@extend_schema(tags=['results'], parameters=debate_parameters)
@extend_schema_view(
    list=extend_schema(summary="Get debate ballots", parameters=[
        OpenApiParameter('confirmed', description='Only include confirmed ballots', required=False, type=bool, default=False),
    ]),
    create=extend_schema(summary="Create ballot"),
    retrieve=extend_schema(summary="Get ballot", parameters=[id_parameter]),
    update=extend_schema(summary="Update ballot", parameters=[id_parameter], request=serializers.UpdateBallotSerializer),
    partial_update=extend_schema(summary="Patch ballot", parameters=[id_parameter], request=serializers.UpdateBallotSerializer),
)
class BallotViewSet(RoundAPIMixin, TournamentPublicAPIMixin, ModelViewSet):

    class CustomPermission(BasePermission):
        def has_permission(self, request, view):
            return (
                (view.action in ['list', 'retrieve', 'create'] and view.tournament.pref('participant_ballots') == 'private-urls' and view.participant_requester) or
                (view.action == 'create' and view.tournament.pref('participant_ballots') == 'public') or
                (view.action in ['list', 'retrieve'] and view.tournament.pref('private_ballots_released') is True)
            )

    serializer_class = serializers.BallotSerializer
    access_preference = 'ballots_released'

    tournament_field = 'debate__round__tournament'
    round_field = 'debate__round'

    authentication_classes = [URLKeyAuthentication]
    permission_classes = [APIEnabledPermission, PublicPreferencePermission | CustomPermission | PerTournamentPermissionRequired]

    list_permission = Permission.VIEW_BALLOTSUBMISSIONS
    create_permission = Permission.ADD_BALLOTSUBMISSIONS
    update_permission = Permission.EDIT_BALLOTSUBMISSIONS
    destroy_permission = Permission.MARK_BALLOTSUBMISSIONS

    action_log_type_created = ActionLogEntry.ActionType.BALLOT_CREATE
    action_log_type_updated = ActionLogEntry.ActionType.BALLOT_EDIT

    @property
    def participant_requester(self):
        if isinstance(person := self.request.auth, Person):
            try:
                return person.adjudicator
            except Adjudicator.DoesNotExist:
                if self.action == 'create':
                    raise PermissionDenied('URL key for submitting ballot must be for an adjudicator')
                else:
                    return person.speaker.team

    def get_serializer_context(self):
        context = super().get_serializer_context()
        context['participant_requester'] = self.participant_requester
        context['debate'] = self.debate
        return context

    @property
    def debate(self):
        if hasattr(self, '_debate'):
            return self._debate

        self._debate = get_object_or_404(Debate, pk=self.kwargs.get('debate_pk'))
        return self._debate

    def lookup_kwargs(self):
        return {'debate': self.debate}

    def get_queryset(self):
        filters = Q()

        if isinstance(self.participant_requester, Adjudicator):
            filters &= Q(debate__debateadjudicator_set__adjudicator_id=self.participant_requester.id)
        if isinstance(self.participant_requester, Team):
            filters &= Q(debate__debateteam_set__team_id=self.participant_requester.id)

        if self.request.query_params.get('confirmed') or not (self.request.user.is_staff or self.participant_requester):
            filters &= Q(confirmed=True)
        return super().get_queryset().filter(filters).prefetch_related(
            'debateteammotionpreference_set__motion__tournament',
            'debateteammotionpreference_set__debate_team__team__tournament',
        ).select_related(
            'motion', 'motion__tournament',
            'participant_submitter__adjudicator__tournament')

    @extend_schema(summary="Delete ballot", parameters=[id_parameter], responses={200: serializers.BallotSerializer})
    def destroy(self, request, *args, **kwargs):
        """Only mark as discarded; don't allow object deletion."""
        instance = self.get_object()
        instance.discarded = True
        instance.save()
        self.log_action(ActionLogEntry.ActionType.BALLOT_DISCARD)
        return self.retrieve(request, *args, **kwargs)


@extend_schema(tags=['feedback'], parameters=[tournament_parameter])
@extend_schema_view(
    list=extend_schema(summary="List tournament feedback questions", parameters=[
        OpenApiParameter('from_adj', description='Only include questions given to adjudicators', required=False, type=bool, default=False),
        OpenApiParameter('from_team', description='Only include questions given to teams', required=False, type=bool, default=False),
    ]),
    create=extend_schema(summary="Create feedback question"),
    retrieve=extend_schema(summary="Get feedback question", parameters=[id_parameter]),
    update=extend_schema(summary="Update feedback question", parameters=[id_parameter]),
    partial_update=extend_schema(summary="Patch feedback question", parameters=[id_parameter]),
    destroy=extend_schema(summary="Delete feedback question", parameters=[id_parameter]),
)
class FeedbackQuestionViewSet(TournamentAPIMixin, PublicAPIMixin, ModelViewSet):
    serializer_class = serializers.FeedbackQuestionSerializer
    action_log_type_created = ActionLogEntry.ActionType.FEEDBACK_QUESTION_CREATE
    action_log_type_updated = ActionLogEntry.ActionType.FEEDBACK_QUESTION_EDIT

    list_permission = True
    create_permission = Permission.EDIT_FEEDBACKQUESTION
    update_permission = Permission.EDIT_FEEDBACKQUESTION
    destroy_permission = Permission.EDIT_FEEDBACKQUESTION

    def get_queryset(self):
        filters = Q()
        if self.request.query_params.get('from_adj'):
            filters &= Q(from_adj=True)
        if self.request.query_params.get('from_team'):
            filters &= Q(from_team=True)
        return super().get_queryset().filter(filters)


@extend_schema(tags=['feedback'], parameters=[tournament_parameter])
@extend_schema_view(
    list=extend_schema(summary="List all tournament feedback", parameters=[
        OpenApiParameter('source_type', description='The type of participant submitter of the feedback', required=False, type=str, enum=['adjudicator', 'team']),
        OpenApiParameter('source', description='The ID of the participant submitting feedback; must be used in conjunction with `source_type`', required=False, type=int),
        OpenApiParameter('round', description='The sequence of the rounds of the submitted feedback', required=False, type={"type": "array", "items": {"type": "integer"}}, explode=False),
        OpenApiParameter('target', description='The ID of the adjudicator receiving feedback', required=False, type=int),
    ]),
    create=extend_schema(summary="Create feedback"),
    retrieve=extend_schema(summary="Get feedback", parameters=[id_parameter]),
    update=extend_schema(summary="Update feedback", parameters=[id_parameter]),
    partial_update=extend_schema(summary="Patch feedback", parameters=[id_parameter]),
    destroy=extend_schema(summary="Delete feedback", parameters=[id_parameter]),
)
class FeedbackViewSet(TournamentAPIMixin, AdministratorAPIMixin, ModelViewSet):

    class CustomPermission(BasePermission):
        def has_permission(self, request, view):
            return (
                (view.action in ['list', 'retrieve', 'create'] and view.tournament.pref('participant_feedback') == 'private-urls' and view.participant_requester) or
                (view.action == 'create' and view.tournament.pref('participant_feedback') == 'public')
            )

    serializer_class = serializers.FeedbackSerializer
    tournament_field = 'adjudicator__tournament'
    action_log_type_created = ActionLogEntry.ActionType.FEEDBACK_SAVE
    action_log_type_updated = ActionLogEntry.ActionType.FEEDBACK_SAVE

    authentication_classes = [URLKeyAuthentication]
    permission_classes = [APIEnabledPermission, CustomPermission | PerTournamentPermissionRequired | IsAdminUser]

    list_permission = Permission.VIEW_FEEDBACK
    create_permission = Permission.ADD_FEEDBACK
    update_permission = Permission.EDIT_FEEDBACK_IGNORE
    destroy_permission = Permission.EDIT_FEEDBACK_CONFIRM

    @property
    def participant_requester(self):
        if isinstance(person := self.request.auth, Person):
            try:
                return person.adjudicator
            except Adjudicator.DoesNotExist:
                return person.speaker.team

    def get_serializer_context(self):
        context = super().get_serializer_context()
        context['participant_requester'] = self.participant_requester
        return context

    def perform_create(self, serializer):
<<<<<<< HEAD
        self.obj = serializer.save()
=======
        serializer.save()
>>>>>>> 940f173b
        self.log_action(type=self.action_log_type_created, agent=ActionLogEntry.Agent.API)

    def get_queryset(self):
        query_params = self.request.query_params
        filters = Q()

        # Disallow querying for feedback that they didn't submit
        if (person := self.participant_requester) is not None:
            if self.action == 'list' and (query_params.get('source_type') != type(person).__name__.lower() or query_params.get('source') != str(person.id)):
                raise PermissionDenied("URL key-authorized requests may only get the participants' objects")

        if query_params.get('source_type') == 'adjudicator':
            filters &= Q(source_team__isnull=True)
            if query_params.get('source'):
                filters &= Q(source_adjudicator__adjudicator_id=query_params.get('source'))
        elif query_params.get('source_type') == 'team':
            filters &= Q(source_adjudicator__isnull=True)
            if query_params.get('source'):
                filters &= Q(source_team__team_id=query_params.get('source'))
        if query_params.get('round'):
            filters &= (Q(source_adjudicator__debate__round__seq__in=query_params.get('round').split(",")) |
                Q(source_team__debate__round__seq=query_params.get('round')))
        if query_params.get('target'):
            filters &= Q(adjudicator_id=query_params.get('target'))

        answers_prefetch = [
            Prefetch(
                typ.__name__.lower() + "_set",
                queryset=typ.objects.all().select_related('question', 'question__tournament'),
            )
            for typ in AdjudicatorFeedbackQuestion.ANSWER_TYPE_CLASSES_REVERSE.keys()
        ]
        return super().get_queryset().filter(filters).select_related(
            'adjudicator', 'adjudicator__tournament',
            'source_adjudicator', 'source_team', 'source_team__team',
            'source_adjudicator__adjudicator__tournament', 'source_team__team__tournament',
            'source_adjudicator__debate', 'source_team__debate',
            'source_adjudicator__debate__round', 'source_team__debate__round',
            'source_adjudicator__debate__round__tournament', 'source_team__debate__round__tournament',
            'participant_submitter__adjudicator__tournament', 'participant_submitter__speaker__team__tournament',
        ).prefetch_related(*answers_prefetch)


@extend_schema(tags=['availabilities'], parameters=round_parameters)
class AvailabilitiesViewSet(RoundAPIMixin, AdministratorAPIMixin, APIView):
    serializer_class = serializers.AvailabilitiesSerializer  # Isn't actually used
    action_log_type_updated = ActionLogEntry.ActionType.AVAIL_SAVE

    list_permission = Permission.VIEW_ROUNDAVAILABILITIES
    create_permission = Permission.EDIT_ROUNDAVAILABILITIES
    update_permission = Permission.EDIT_ROUNDAVAILABILITIES
    destroy_permission = Permission.EDIT_ROUNDAVAILABILITIES

    extra_params = [
        OpenApiParameter('adjudicators', description='Only include adjudicators', required=False, type=bool, default=False),
        OpenApiParameter('teams', description='Only include teams', required=False, type=bool, default=False),
        OpenApiParameter('venues', description='Only include rooms', required=False, type=bool, default=False),
    ]

    def get_field(self):
        field = ParticipantAvailabilityForeignKeyField(many=True, view_name='api-availability-list')  # Dummy view name
        field.root._context = {'request': self.request}
        return field

    def get_filters(self):
        filters = Q()
        if self.request.query_params.get('adjudicators', 'false') == 'false':
            filters |= Q(content_type__model='adjudicator')
        if self.request.query_params.get('teams', 'false') == 'false':
            filters |= Q(content_type__model='team')
        if self.request.query_params.get('venues', 'false') == 'false':
            filters |= Q(content_type__model='venue')
        return filters

    def get_queryset(self):
        return RoundAvailability.objects.filter(
            ~self.get_filters(), round=self.round).select_related('content_type', 'round__tournament')

    @extend_schema(summary="Get all availabilities of the round", parameters=extra_params)
    def get(self, request, *args, **kwargs):
        return Response(self.get_field().to_representation(self.get_queryset()))

    @extend_schema(summary="Toggle the availabilities of the included objects")
    def patch(self, request, *args, **kwargs):
        objs = sorted(self.get_field().to_internal_value(request.data), key=lambda o: type(o).__name__)
        for model, participants in groupby(objs, key=type):
            contenttype = ContentType.objects.get_for_model(model)

            ids = set(p.pk for p in participants)
            existing_qs = RoundAvailability.objects.filter(
                content_type=contenttype, round=self.round,
                object_id__in=ids,
            )
            existing = set(p.object_id for p in existing_qs)
            existing_qs.delete()

            RoundAvailability.objects.bulk_create(
                [RoundAvailability(content_type=contenttype, round=self.round, object_id=id) for id in ids - existing])
        self.log_action(type=self.action_log_type_updated)

        return self.get(request, *args, **kwargs)

    @extend_schema(summary="Mark objects as available")
    def put(self, request, *args, **kwargs):
        objs = sorted(self.get_field().to_internal_value(request.data), key=lambda o: type(o).__name__)
        for model, participants in groupby(objs, key=type):
            contenttype = ContentType.objects.get_for_model(model)
            RoundAvailability.objects.bulk_create(
                [RoundAvailability(content_type=contenttype, round=self.round, object_id=p.id) for p in participants])
        self.log_action(type=self.action_log_type_updated)
        return self.get(request, *args, **kwargs)

    @extend_schema(summary="Mark objects as unavailable")
    def post(self, request, *args, **kwargs):
        objs = sorted(self.get_field().to_internal_value(request.data), key=lambda o: type(o).__name__)
        for model, participants in groupby(objs, key=type):
            contenttype = ContentType.objects.get_for_model(model)
            RoundAvailability.objects.filter(
                content_type=contenttype, round=self.round,
                object_id__in=[p.id for p in participants],
            ).delete()
        self.log_action(type=self.action_log_type_updated)
        return self.get(request, *args, **kwargs)

    @extend_schema(summary="Delete class of availabilities", parameters=extra_params)
    def delete(self, request, *args, **kwargs):
        self.get_queryset().delete()
        self.log_action(type=self.action_log_type_updated)
        return Response(status=204)


@extend_schema(tags=['debates'], parameters=round_parameters)
@extend_schema_view(
    list=extend_schema(summary="List all preformed panels in the round"),
    create=extend_schema(summary="Create preformed panel"),
    retrieve=extend_schema(summary="Get preformed panel", parameters=debate_parameters),
    update=extend_schema(summary="Update preformed panel", parameters=debate_parameters),
    partial_update=extend_schema(summary="Patch preformed panel", parameters=debate_parameters),
    destroy=extend_schema(summary="Delete preformed panel", parameters=debate_parameters),
)
class PreformedPanelViewSet(RoundAPIMixin, AdministratorAPIMixin, ModelViewSet):

    serializer_class = serializers.PreformedPanelSerializer
    lookup_url_kwarg = 'debate_pk'
    action_log_type_created = ActionLogEntry.ActionType.PREFORMED_PANELS_CREATE
    action_log_type_updated = ActionLogEntry.ActionType.PREFORMED_PANELS_ADJUDICATOR_EDIT

    list_permission = Permission.VIEW_PREFORMEDPANELS
    create_permission = Permission.EDIT_PREFORMEDPANELS
    update_permission = Permission.EDIT_PREFORMEDPANELS
    destroy_permission = Permission.EDIT_PREFORMEDPANELS

    @property
    def debate(self):
        if hasattr(self, '_debate'):
            return self._debate

        self._debate = get_object_or_404(PreformedPanel, pk=self.kwargs.get('debate_pk'))
        return self._debate

    def lookup_kwargs(self):
        return {'debate': self.debate}

    def get_serializer_context(self):
        context = super().get_serializer_context()
        context['debate'] = self.debate
        return context

    def get_queryset(self):
        return super().get_queryset().select_related('round', 'round__tournament').prefetch_related(
            'debateteam_set', 'debateteam_set__team', 'debateteam_set__team__tournament',
            'preformedpaneladjudicator_set', 'preformedpaneladjudicator_set__adjudicator',
            'preformedpaneladjudicator_set__adjudicator__tournament',
        )

    @extend_schema(summary="Delete all preformed panels from round")
    def delete_all(self, request, *args, **kwargs):
        self.get_queryset().delete()
        self.log_action(ActionLogEntry.ActionType.PREFORMED_PANELS_DELETE)
        return Response(status=204)  # No content

    @extend_schema(summary="Add blank preformed panels")
    def add_blank(self, request, *args, **kwargs):
        """Adds new complete set of panels, with calculated bracket and liveness."""
        for i, (bracket_min, bracket_max, liveness) in enumerate(calculate_anticipated_draw(self.round), start=1):
            PreformedPanel.objects.update_or_create(round=self.round, room_rank=i, defaults={
                'bracket_max': bracket_max,
                'bracket_min': bracket_min,
                'liveness': liveness,
            })
        self.log_action(self.action_log_type_created)

        return self.get(request, *args, **kwargs)


@extend_schema(tags=['users'])
@extend_schema_view(
    list=extend_schema(summary="List all users"),
    create=extend_schema(summary="Create user"),
    retrieve=extend_schema(summary="Get user", parameters=[id_parameter]),
    update=extend_schema(summary="Update user", parameters=[id_parameter]),
    partial_update=extend_schema(summary="Patch user", parameters=[id_parameter]),
    destroy=extend_schema(summary="Deactivate user", parameters=[id_parameter]),
)
class UserViewSet(AdministratorAPIMixin, ModelViewSet):
    serializer_class = serializers.UserSerializer
    permission_classes = [IsAdminUser]

    def get_queryset(self):
        qs = get_user_model().objects.prefetch_related('membership_set__group__tournament', 'userpermission_set__tournament')
        for user in qs:
            user.tournaments = get_permissions(user)
        return qs

    def get_object(self):
        obj = super().get_object()
        obj.tournaments = get_permissions(obj)
        return obj

    def perform_destroy(self, instance):
        instance.is_active = False
        instance.save()


@extend_schema(tags=['users'], parameters=[tournament_parameter])
@extend_schema_view(
    list=extend_schema(summary="List all permission groups in tournament"),
    create=extend_schema(summary="Create group"),
    retrieve=extend_schema(summary="Get group", parameters=[id_parameter]),
    update=extend_schema(summary="Update group", parameters=[id_parameter]),
    partial_update=extend_schema(summary="Patch group", parameters=[id_parameter]),
    destroy=extend_schema(summary="Delete group", parameters=[id_parameter]),
)
class GroupViewSet(TournamentAPIMixin, AdministratorAPIMixin, ModelViewSet):
    serializer_class = serializers.GroupSerializer


@extend_schema(tags=['scorecriteria'], parameters=[tournament_parameter])
@extend_schema_view(
    list=extend_schema(summary="List all score criteria in tournament"),
    create=extend_schema(summary="Create score criterion"),
    retrieve=extend_schema(summary="Get score criterion", parameters=[id_parameter]),
    update=extend_schema(summary="Update score criterion", parameters=[id_parameter]),
    partial_update=extend_schema(summary="Patch score criterion", parameters=[id_parameter]),
    destroy=extend_schema(summary="Delete score criterion", parameters=[id_parameter]),
)
class ScoreCriterionViewSet(TournamentAPIMixin, PublicAPIMixin, ModelViewSet):
    serializer_class = serializers.ScoreCriterionSerializer<|MERGE_RESOLUTION|>--- conflicted
+++ resolved
@@ -1141,11 +1141,7 @@
         return context
 
     def perform_create(self, serializer):
-<<<<<<< HEAD
         self.obj = serializer.save()
-=======
-        serializer.save()
->>>>>>> 940f173b
         self.log_action(type=self.action_log_type_created, agent=ActionLogEntry.Agent.API)
 
     def get_queryset(self):
