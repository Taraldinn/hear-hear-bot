--- conflicted
+++ resolved
@@ -26,7 +26,6 @@
         path('<slug:tournament_slug>/', include([
 
             path('',
-<<<<<<< HEAD
                 views.TournamentViewSet.as_view(detail_methods),
                 name='api-tournament-detail'),
 
@@ -37,16 +36,11 @@
 
             path('break-categories/', include([
 
-=======
-                views.BreakCategoryViewSet.as_view(list_methods),
-                name='api-breakcategory-list'),
-            path('<int:pk>/', include([
->>>>>>> d7c71f05
                 path('',
                     views.BreakCategoryViewSet.as_view(list_methods),
                     name='api-breakcategory-list'),
 
-                path('<slug:slug>/', include([
+                path('<int:pk>/', include([
                     path('',
                         views.BreakCategoryViewSet.as_view(detail_methods),
                         name='api-breakcategory-detail'),
@@ -56,22 +50,14 @@
                 ])),
 
             ])),
-<<<<<<< HEAD
+
             path('speaker-categories/', include([
 
-=======
-        ])),
-        path('speaker-categories/', include([
-            path('',
-                views.SpeakerCategoryViewSet.as_view(list_methods),
-                name='api-speakercategory-list'),
-            path('<int:pk>/', include([
->>>>>>> d7c71f05
                 path('',
                     views.SpeakerCategoryViewSet.as_view(list_methods),
                     name='api-speakercategory-list'),
 
-                path('<slug:slug>/', include([
+                path('<int:pk>/', include([
                     path('',
                         views.SpeakerCategoryViewSet.as_view(detail_methods),
                         name='api-speakercategory-detail'),
