--- conflicted
+++ resolved
@@ -2,19 +2,11 @@
 msgstr ""
 "Project-Id-Version: tabbycat\n"
 "Report-Msgid-Bugs-To: \n"
-<<<<<<< HEAD
-"POT-Creation-Date: 2019-07-21 05:14-0700\n"
-"PO-Revision-Date: YEAR-MO-DA HO:MI+ZONE\n"
-"Last-Translator: FULL NAME <EMAIL@ADDRESS>\n"
-"Language-Team: LANGUAGE <LL@li.org>\n"
-"Language: \n"
-=======
 "POT-Creation-Date: 2018-08-25 22:17+0200\n"
 "PO-Revision-Date: 2019-07-11 23:49\n"
 "Last-Translator: philip_tc\n"
 "Language-Team: English\n"
 "Language: en_US\n"
->>>>>>> b4fb6dfe
 "MIME-Version: 1.0\n"
 "Content-Type: text/plain; charset=UTF-8\n"
 "Content-Transfer-Encoding: 8bit\n"
@@ -133,66 +125,31 @@
 msgstr ""
 
 #: options/preferences.py:128
-<<<<<<< HEAD
-msgid ""
-"Penality applied by preformed panel auto-allocator for priority mismatch"
-msgstr ""
-
-#: options/preferences.py:129
-msgid "Importance mismatch penalty"
-msgstr ""
-
-#: options/preferences.py:137
-msgid ""
-"Penalty applied by conflict avoidance method for teams seeing their own "
-"institution"
-=======
 msgid "Penalty applied by conflict avoidance method for teams seeing their own institution"
->>>>>>> b4fb6dfe
 msgstr ""
 
 #: options/preferences.py:138
 msgid "Team institution penalty"
 msgstr ""
 
-<<<<<<< HEAD
-#: options/preferences.py:146
-msgid ""
-"Penalty applied by conflict avoidance method for teams seeing each other "
-"twice or more"
-=======
 #: options/preferences.py:137
 msgid "Penalty applied by conflict avoidance method for teams seeing each other twice or more"
->>>>>>> b4fb6dfe
 msgstr ""
 
 #: options/preferences.py:147
 msgid "Team history penalty"
 msgstr ""
 
-<<<<<<< HEAD
-#: options/preferences.py:155
-msgid ""
-"If checked, the draw will try to avoid pairing teams against their own "
-"institution"
-=======
 #: options/preferences.py:146
 msgid "If checked, the draw will try to avoid pairing teams against their own institution"
->>>>>>> b4fb6dfe
 msgstr ""
 
 #: options/preferences.py:156
 msgid "Avoid same institution"
 msgstr ""
 
-<<<<<<< HEAD
-#: options/preferences.py:164
-msgid ""
-"If checked, the draw will try to avoid having teams see each other twice"
-=======
 #: options/preferences.py:155
 msgid "If checked, the draw will try to avoid having teams see each other twice"
->>>>>>> b4fb6dfe
 msgstr ""
 
 #: options/preferences.py:165
@@ -239,15 +196,8 @@
 msgid "Intermediate 2 (pre-allocated sides)"
 msgstr ""
 
-<<<<<<< HEAD
-#: options/preferences.py:192
-msgid ""
-"How affirmative/negative positions are assigned (see documentation for "
-"further details)"
-=======
 #: options/preferences.py:183
 msgid "How affirmative/negative positions are assigned (see documentation for further details)"
->>>>>>> b4fb6dfe
 msgstr ""
 
 #: options/preferences.py:193
@@ -270,15 +220,8 @@
 msgid "Manually enter from ballot"
 msgstr ""
 
-<<<<<<< HEAD
-#: options/preferences.py:207
-msgid ""
-"Slide: 1 vs 6, 2 vs 7, …. Fold: 1 vs 10, 2 vs 9, …. Adjacent: 1 vs 2, 3 vs "
-"4, …."
-=======
 #: options/preferences.py:198
 msgid "Slide: 1 vs 6, 2 vs 7, …. Fold: 1 vs 10, 2 vs 9, …. Adjacent: 1 vs 2, 3 vs 4, …."
->>>>>>> b4fb6dfe
 msgstr ""
 
 #: options/preferences.py:208
@@ -301,15 +244,8 @@
 msgid "Fold top, adjacent rest"
 msgstr ""
 
-<<<<<<< HEAD
-#: options/preferences.py:223
-msgid ""
-"Method used to try to avoid teams facing each other multiple times or their "
-"own institution (see documentation for further details)"
-=======
 #: options/preferences.py:214
 msgid "Method used to try to avoid teams facing each other multiple times or their own institution (see documentation for further details)"
->>>>>>> b4fb6dfe
 msgstr ""
 
 #: options/preferences.py:225
@@ -324,15 +260,8 @@
 msgid "One-up-one-down"
 msgstr ""
 
-<<<<<<< HEAD
-#: options/preferences.py:237
-msgid ""
-"If using pull-ups, restrict which teams can be pulled up. Two-team formats "
-"only. Has no effect on BP or intermediate brackets."
-=======
 #: options/preferences.py:228
 msgid "If using pull-ups, restrict which teams can be pulled up. Two-team formats only. Has no effect on BP or intermediate brackets."
->>>>>>> b4fb6dfe
 msgstr ""
 
 #: options/preferences.py:239
@@ -347,14 +276,8 @@
 msgid "Choose from teams who have been pulled up the fewest times so far"
 msgstr ""
 
-<<<<<<< HEAD
-#: options/preferences.py:251
-msgid ""
-"In BP, how pullups are distributed. Only \"Anywhere\" is WUDC-compliant."
-=======
 #: options/preferences.py:242
 msgid "In BP, how pullups are distributed. Only \"Anywhere\" is WUDC-compliant."
->>>>>>> b4fb6dfe
 msgstr ""
 
 #: options/preferences.py:252
@@ -369,14 +292,8 @@
 msgid "All in the same room (not WUDC-compliant)"
 msgstr ""
 
-<<<<<<< HEAD
-#: options/preferences.py:264
-msgid ""
-"In BP, which position cost function to use (see documentation for details)"
-=======
 #: options/preferences.py:255
 msgid "In BP, which position cost function to use (see documentation for details)"
->>>>>>> b4fb6dfe
 msgstr ""
 
 #: options/preferences.py:265
@@ -395,46 +312,24 @@
 msgid "Population variance"
 msgstr ""
 
-<<<<<<< HEAD
-#: options/preferences.py:278
-msgid ""
-"Rényi order α, if BP position cost uses Rényi entropy. Shannon is α = 1, "
-"Hartley is α = 0, collision is α = 2. See documentation for details."
-=======
 #: options/preferences.py:269
 msgid "Rényi order α, if BP position cost uses Rényi entropy. Shannon is α = 1, Hartley is α = 0, collision is α = 2. See documentation for details."
->>>>>>> b4fb6dfe
 msgstr ""
 
 #: options/preferences.py:281
 msgid "Rényi order (BP)"
 msgstr ""
 
-<<<<<<< HEAD
-#: options/preferences.py:290
-msgid ""
-"The BP position cost is raised to this power; higher exponents bias towards "
-"resolving fewer large position imbalances over more small ones. See "
-"documentation for details."
-=======
 #: options/preferences.py:281
 msgid "The BP position cost is raised to this power; higher exponents bias towards resolving fewer large position imbalances over more small ones. See documentation for details."
->>>>>>> b4fb6dfe
 msgstr ""
 
 #: options/preferences.py:293
 msgid "BP position cost exponent"
 msgstr ""
 
-<<<<<<< HEAD
-#: options/preferences.py:302
-msgid ""
-"In BP, which method to use to solve the assignment problem. Only Hungarian "
-"with preshuffling is WUDC-compliant."
-=======
 #: options/preferences.py:293
 msgid "In BP, which method to use to solve the assignment problem. Only Hungarian with preshuffling is WUDC-compliant."
->>>>>>> b4fb6dfe
 msgstr ""
 
 #: options/preferences.py:304
@@ -493,15 +388,8 @@
 msgid "Maximum adjudicator score"
 msgstr ""
 
-<<<<<<< HEAD
-#: options/preferences.py:365
-msgid ""
-"Used to inform available choices in the feedback forms for adjudicators "
-"(both online and printed) and feedback progress"
-=======
 #: options/preferences.py:356
 msgid "Used to inform available choices in the feedback forms for adjudicators (both online and printed) and feedback progress"
->>>>>>> b4fb6dfe
 msgstr ""
 
 #: options/preferences.py:366
@@ -524,24 +412,12 @@
 msgid "Expect feedback to be submitted by teams on"
 msgstr ""
 
-<<<<<<< HEAD
-#: options/preferences.py:380
-msgid ""
-"Used to inform available choices in the feedback forms for teams (both "
-"online and printed) and feedback progress; this option is used by, e.g., UADC"
-msgstr ""
-
-#: options/preferences.py:384
-msgid ""
-"Orallist only (voting panellists permitted, with prompts to select orallist)"
-=======
 #: options/preferences.py:371
 msgid "Used to inform available choices in the feedback forms for teams (both online and printed) and feedback progress; this option is used by, e.g., UADC"
 msgstr ""
 
 #: options/preferences.py:375
 msgid "Orallist only (voting panellists permitted, with prompts to select orallist)"
->>>>>>> b4fb6dfe
 msgstr ""
 
 #: options/preferences.py:385
@@ -552,15 +428,8 @@
 msgid "Show unexpected feedback submissions in participants pages"
 msgstr ""
 
-<<<<<<< HEAD
-#: options/preferences.py:393
-msgid ""
-"Displays unexpected feedback with a question mark symbol; only relevant if "
-"public participants and feedback progress are both enabled"
-=======
 #: options/preferences.py:384
 msgid "Displays unexpected feedback with a question mark symbol; only relevant if public participants and feedback progress are both enabled"
->>>>>>> b4fb6dfe
 msgstr ""
 
 #: options/preferences.py:401
@@ -599,15 +468,8 @@
 msgid "British Parliamentary (four teams)"
 msgstr ""
 
-<<<<<<< HEAD
-#: options/preferences.py:438
-msgid ""
-"Whether panels submit a ballot each or a single ballot for a debate during "
-"the preliminary rounds. Note: BP must use one per debate."
-=======
 #: options/preferences.py:429
 msgid "Whether panels submit a ballot each or a single ballot for a debate during the preliminary rounds. Note: BP must use one per debate."
->>>>>>> b4fb6dfe
 msgstr ""
 
 #: options/preferences.py:439
@@ -622,15 +484,8 @@
 msgid "Consensus ballot (one ballot per debate)"
 msgstr ""
 
-<<<<<<< HEAD
-#: options/preferences.py:451
-msgid ""
-"Whether panels submit a ballot each or a single ballot for a debate during "
-"the elimination rounds. Note: BP must use one per debate."
-=======
 #: options/preferences.py:442
 msgid "Whether panels submit a ballot each or a single ballot for a debate during the elimination rounds. Note: BP must use one per debate."
->>>>>>> b4fb6dfe
 msgstr ""
 
 #: options/preferences.py:452
@@ -673,30 +528,16 @@
 msgid "Standings"
 msgstr ""
 
-<<<<<<< HEAD
-#: options/preferences.py:506
-msgid ""
-"The number of substantive speeches a speaker can miss and still be on the "
-"speaker tab (-1 means no limit)"
-=======
 #: options/preferences.py:497
 msgid "The number of substantive speeches a speaker can miss and still be on the speaker tab (-1 means no limit)"
->>>>>>> b4fb6dfe
 msgstr ""
 
 #: options/preferences.py:507
 msgid "Speeches missable for standings eligibility"
 msgstr ""
 
-<<<<<<< HEAD
-#: options/preferences.py:515
-msgid ""
-"The number of reply speeches a speaker can miss and still be on the replies "
-"tab (-1 means no limit)"
-=======
 #: options/preferences.py:506
 msgid "The number of reply speeches a speaker can miss and still be on the replies tab (-1 means no limit)"
->>>>>>> b4fb6dfe
 msgstr ""
 
 #: options/preferences.py:516
@@ -748,106 +589,56 @@
 msgid "Tab Release"
 msgstr ""
 
-<<<<<<< HEAD
-#: options/preferences.py:603
-msgid ""
-"Enables public display of the team tab. Intended for use after the "
-"tournament."
-=======
 #: options/preferences.py:594
 msgid "Enables public display of the team tab. Intended for use after the tournament."
->>>>>>> b4fb6dfe
 msgstr ""
 
 #: options/preferences.py:604
 msgid "Release team tab to public"
 msgstr ""
 
-<<<<<<< HEAD
-#: options/preferences.py:612
-msgid ""
-"Only show scores for the top X teams in the public tab (set to 0 to show all "
-"teams)."
-=======
 #: options/preferences.py:603
 msgid "Only show scores for the top X teams in the public tab (set to 0 to show all teams)."
->>>>>>> b4fb6dfe
 msgstr ""
 
 #: options/preferences.py:613
 msgid "Top teams cutoff"
 msgstr ""
 
-<<<<<<< HEAD
-#: options/preferences.py:621
-msgid ""
-"Enables public display of the speaker tab. Intended for use after the "
-"tournament."
-=======
 #: options/preferences.py:612
 msgid "Enables public display of the speaker tab. Intended for use after the tournament."
->>>>>>> b4fb6dfe
 msgstr ""
 
 #: options/preferences.py:622
 msgid "Release speaker tab to public"
 msgstr ""
 
-<<<<<<< HEAD
-#: options/preferences.py:630
-msgid ""
-"Only show scores for the top X speakers in the public tab (set to 0 to show "
-"all speakers)."
-=======
 #: options/preferences.py:621
 msgid "Only show scores for the top X speakers in the public tab (set to 0 to show all speakers)."
->>>>>>> b4fb6dfe
 msgstr ""
 
 #: options/preferences.py:631
 msgid "Top speakers cutoff"
 msgstr ""
 
-<<<<<<< HEAD
-#: options/preferences.py:639
-msgid ""
-"Enables public display of the replies tab. Intended for use after the "
-"tournament."
-=======
 #: options/preferences.py:630
 msgid "Enables public display of the replies tab. Intended for use after the tournament."
->>>>>>> b4fb6dfe
 msgstr ""
 
 #: options/preferences.py:640
 msgid "Release replies tab to public"
 msgstr ""
 
-<<<<<<< HEAD
-#: options/preferences.py:648
-msgid ""
-"Only show scores for the top X repliers in the public tab (set to 0 to show "
-"all repliers)."
-=======
 #: options/preferences.py:639
 msgid "Only show scores for the top X repliers in the public tab (set to 0 to show all repliers)."
->>>>>>> b4fb6dfe
 msgstr ""
 
 #: options/preferences.py:649
 msgid "Top replies cutoff"
 msgstr ""
 
-<<<<<<< HEAD
-#: options/preferences.py:675
-msgid ""
-"Enables public display of all motions and win/loss/selection information. "
-"This includes all motions — whether they have been marked as released or "
-"not. Intended for use after the tournament."
-=======
 #: options/preferences.py:666
 msgid "Enables public display of all motions and win/loss/selection information. This includes all motions — whether they have been marked as released or not. Intended for use after the tournament."
->>>>>>> b4fb6dfe
 msgstr ""
 
 #: options/preferences.py:678
@@ -882,30 +673,16 @@
 msgid "Shows test, final, and per-round scores"
 msgstr ""
 
-<<<<<<< HEAD
-#: options/preferences.py:709
-msgid ""
-"Enables public display of every adjudicator's ballot. Intended for use after "
-"the tournament."
-=======
 #: options/preferences.py:700
 msgid "Enables public display of every adjudicator's ballot. Intended for use after the tournament."
->>>>>>> b4fb6dfe
 msgstr ""
 
 #: options/preferences.py:710
 msgid "Release ballots to public"
 msgstr ""
 
-<<<<<<< HEAD
-#: options/preferences.py:718
-msgid ""
-"This releases all the results for all rounds (including silent and break "
-"rounds). Do so only after the tournament is finished!"
-=======
 #: options/preferences.py:709
 msgid "This releases all the results for all rounds (including silent and break rounds). Do so only after the tournament is finished!"
->>>>>>> b4fb6dfe
 msgstr ""
 
 #: options/preferences.py:719
@@ -944,44 +721,24 @@
 msgid "Feedback submissions from participants"
 msgstr ""
 
-<<<<<<< HEAD
-#: options/preferences.py:760
-msgid ""
-"If checked, users must enter a password when submitting public feedback and "
-"ballots"
-=======
 #: options/preferences.py:751
 msgid "If checked, users must enter a password when submitting public feedback and ballots"
->>>>>>> b4fb6dfe
 msgstr ""
 
 #: options/preferences.py:761
 msgid "Require password for submission"
 msgstr ""
 
-<<<<<<< HEAD
-#: options/preferences.py:769
-msgid ""
-"Value of the password required for public submissions, if passwords are "
-"required"
-=======
 #: options/preferences.py:760
 msgid "Value of the password required for public submissions, if passwords are required"
->>>>>>> b4fb6dfe
 msgstr ""
 
 #: options/preferences.py:770
 msgid "Password for public submission"
 msgstr ""
 
-<<<<<<< HEAD
-#: options/preferences.py:778
-msgid ""
-"Bypasses double checking by setting ballots to be automatically confirmed"
-=======
 #: options/preferences.py:769
 msgid "Bypasses double checking by setting ballots to be automatically confirmed"
->>>>>>> b4fb6dfe
 msgstr ""
 
 #: options/preferences.py:779
@@ -998,25 +755,8 @@
 msgid "Enforce blind confirmations"
 msgstr ""
 
-<<<<<<< HEAD
-#: options/preferences.py:796
-msgid ""
-"If checked, ballots require a motion to be selected from a list of options. "
-msgstr ""
-
-#: options/preferences.py:797
-msgid "Enable motion selection"
-msgstr ""
-
-#: options/preferences.py:805
-msgid ""
-"Whether assistants can access pages that can reveal matchups and motions "
-"ahead of public release (these pages are useful for displaying draws/motions "
-"to the public and for printing ballots)."
-=======
 #: options/preferences.py:787
 msgid "Whether assistants can access pages that can reveal matchups and motions ahead of public release (these pages are useful for displaying draws/motions to the public and for printing ballots)."
->>>>>>> b4fb6dfe
 msgstr ""
 
 #: options/preferences.py:808
@@ -1035,29 +775,16 @@
 msgid "Only results entry"
 msgstr ""
 
-<<<<<<< HEAD
-#: options/preferences.py:821
-msgid ""
-"Whether participants can check themselves in/out through their private URL."
-=======
 #: options/preferences.py:803
 msgid "Whether participants can check themselves in/out through their private URL."
->>>>>>> b4fb6dfe
 msgstr ""
 
 #: options/preferences.py:822
 msgid "Participant self-checkin"
 msgstr ""
 
-<<<<<<< HEAD
-#: options/preferences.py:830
-msgid ""
-"The amount of time (in hours) before a speaker or adjudicator's check-in "
-"event expires"
-=======
 #: options/preferences.py:812
 msgid "The amount of time (in hours) before a speaker or adjudicator's check-in event expires"
->>>>>>> b4fb6dfe
 msgstr ""
 
 #: options/preferences.py:833
@@ -1072,60 +799,32 @@
 msgid "Check-In Window (Venues)"
 msgstr ""
 
-<<<<<<< HEAD
-#: options/preferences.py:848
-msgid ""
-"Whether the printed scoresheets should show the 'circle digits' prompt to "
-"help check bad handwriting"
-=======
 #: options/preferences.py:830
 msgid "Whether the printed scoresheets should show the 'circle digits' prompt to help check bad handwriting"
->>>>>>> b4fb6dfe
 msgstr ""
 
 #: options/preferences.py:849
 msgid "Ballot Digit Checks"
 msgstr ""
 
-<<<<<<< HEAD
-#: options/preferences.py:857
-msgid ""
-"Whether the printed scoresheets should hide the text of motions (even if "
-"they have been entered and released)"
-=======
 #: options/preferences.py:839
 msgid "Whether the printed scoresheets should hide the text of motions (even if they have been entered and released)"
->>>>>>> b4fb6dfe
 msgstr ""
 
 #: options/preferences.py:858
 msgid "Ballot Hide Motions"
 msgstr ""
 
-<<<<<<< HEAD
-#: options/preferences.py:866
-msgid ""
-"The location to return scoresheets to, printed on pre-printed ballots. Set "
-"to 'TBA' to hide."
-=======
 #: options/preferences.py:848
 msgid "The location to return scoresheets to, printed on pre-printed ballots. Set to 'TBA' to hide."
->>>>>>> b4fb6dfe
 msgstr ""
 
 #: options/preferences.py:867
 msgid "Score return location"
 msgstr ""
 
-<<<<<<< HEAD
-#: options/preferences.py:875
-msgid ""
-"The location to return feedback to, printed on pre-printed feedback forms. "
-"Set to 'TBA' to hide."
-=======
 #: options/preferences.py:857
 msgid "The location to return feedback to, printed on pre-printed feedback forms. Set to 'TBA' to hide."
->>>>>>> b4fb6dfe
 msgstr ""
 
 #: options/preferences.py:876
@@ -1160,31 +859,16 @@
 msgid "Enable public view of diversity info"
 msgstr ""
 
-<<<<<<< HEAD
-#: options/preferences.py:916
-msgid ""
-"Enables the public page showing checkin statuses for individuals, "
-"institutions, and teams. Note that this page can be slow when used at very "
-"large tournaments."
-=======
 #: options/preferences.py:898
 msgid "Enables the public page showing checkin statuses for individuals, institutions, and teams"
->>>>>>> b4fb6dfe
 msgstr ""
 
 #: options/preferences.py:919
 msgid "Enable public view of the checkin statuses"
 msgstr ""
 
-<<<<<<< HEAD
-#: options/preferences.py:927
-msgid ""
-"If the participants list is enabled, displays break category eligibility on "
-"that page"
-=======
 #: options/preferences.py:907
 msgid "If the participants list is enabled, displays break category eligibility on that page"
->>>>>>> b4fb6dfe
 msgstr ""
 
 #: options/preferences.py:928
@@ -1227,74 +911,40 @@
 msgid "Enable public view of results"
 msgstr ""
 
-<<<<<<< HEAD
-#: options/preferences.py:968
-msgid ""
-"Enables the public page showing motions that have been explicitly released "
-"to the public"
-=======
 #: options/preferences.py:948
 msgid "Enables the public page showing motions that have been explicitly released to the public"
->>>>>>> b4fb6dfe
 msgstr ""
 
 #: options/preferences.py:969
 msgid "Enable public view of motions"
 msgstr ""
 
-<<<<<<< HEAD
-#: options/preferences.py:977
-msgid ""
-"Enables the public page showing team standings, showing wins only (not "
-"speaker scores or ranking)"
-=======
 #: options/preferences.py:957
 msgid "Enables the public page showing team standings, showing wins only (not speaker scores or ranking)"
->>>>>>> b4fb6dfe
 msgstr ""
 
 #: options/preferences.py:978
 msgid "Enable public view of team standings"
 msgstr ""
 
-<<<<<<< HEAD
-#: options/preferences.py:986
-msgid ""
-"Enables the public page for each team and adjudicator showing their records"
-=======
 #: options/preferences.py:966
 msgid "Enables the public page for each team and adjudicator showing their records"
->>>>>>> b4fb6dfe
 msgstr ""
 
 #: options/preferences.py:987
 msgid "Enable public record pages"
 msgstr ""
 
-<<<<<<< HEAD
-#: options/preferences.py:995
-msgid ""
-"Enables the public page showing the team breaks. Intended for use after the "
-"break announcement."
-=======
 #: options/preferences.py:975
 msgid "Enables the public page showing the team breaks. Intended for use after the break announcement."
->>>>>>> b4fb6dfe
 msgstr ""
 
 #: options/preferences.py:996
 msgid "Release team breaks to public"
 msgstr ""
 
-<<<<<<< HEAD
-#: options/preferences.py:1004
-msgid ""
-"Enables the public page showing breaking adjudicators. Intended for use "
-"after the break announcement."
-=======
 #: options/preferences.py:984
 msgid "Enables the public page showing breaking adjudicators. Intended for use after the break announcement."
->>>>>>> b4fb6dfe
 msgstr ""
 
 #: options/preferences.py:1005
@@ -1309,15 +959,8 @@
 msgid "Enable public view of unsubmitted feedback"
 msgstr ""
 
-<<<<<<< HEAD
-#: options/preferences.py:1022
-msgid ""
-"List of tournament staff, to be displayed on the tournament home page. Leave "
-"this blank or with the default text if you want to not show this information."
-=======
 #: options/preferences.py:1002
 msgid "List of tournament staff, to be displayed on the tournament home page. Leave this blank or with the default text if you want to not show this information."
->>>>>>> b4fb6dfe
 msgstr ""
 
 #: options/preferences.py:1023
@@ -1344,14 +987,8 @@
 msgid "Show splitting adjudicators"
 msgstr ""
 
-<<<<<<< HEAD
-#: options/preferences.py:1058
-msgid ""
-"If showing results to public, show which motions were selected in the record"
-=======
 #: options/preferences.py:1038
 msgid "If showing results to public, show which motions were selected in the record"
->>>>>>> b4fb6dfe
 msgstr ""
 
 #: options/preferences.py:1059
@@ -1374,22 +1011,6 @@
 msgid "Use real names everywhere, and show code names in tooltips"
 msgstr ""
 
-<<<<<<< HEAD
-#: options/preferences.py:1075
-msgid ""
-"Use code names for public; real names with code names in tooltips for admins"
-msgstr ""
-
-#: options/preferences.py:1077
-msgid ""
-"Use code names for public; code names with real names in tooltips for admins"
-msgstr ""
-
-#: options/preferences.py:1079
-msgid ""
-"Use code names everywhere; do not use tooltips (real names show in some "
-"admin views)"
-=======
 #: options/preferences.py:1055
 msgid "Use code names for public; real names with code names in tooltips for admins"
 msgstr ""
@@ -1400,7 +1021,6 @@
 
 #: options/preferences.py:1059
 msgid "Use code names everywhere; do not use tooltips (real names show in some admin views)"
->>>>>>> b4fb6dfe
 msgstr ""
 
 #: options/preferences.py:1085
@@ -1419,28 +1039,16 @@
 msgid "Show team institutions"
 msgstr ""
 
-<<<<<<< HEAD
-#: options/preferences.py:1103
-msgid ""
-"In tables listing adjudicators, adds a column showing their institutions"
-=======
 #: options/preferences.py:1083
 msgid "In tables listing adjudicators, adds a column showing their institutions"
->>>>>>> b4fb6dfe
 msgstr ""
 
 #: options/preferences.py:1104
 msgid "Show adjudicator institutions"
 msgstr ""
 
-<<<<<<< HEAD
-#: options/preferences.py:1112
-msgid ""
-"Enables a hover element on every team's name showing that team's speakers"
-=======
 #: options/preferences.py:1092
 msgid "Enables a hover element on every team's name showing that team's speakers"
->>>>>>> b4fb6dfe
 msgstr ""
 
 #: options/preferences.py:1113
@@ -1463,15 +1071,8 @@
 msgid "Latest round first"
 msgstr ""
 
-<<<<<<< HEAD
-#: options/preferences.py:1134
-msgid ""
-"Show an introduction screen when loading the allocation interface (this will "
-"automatically uncheck whenever the screen is shown)"
-=======
 #: options/preferences.py:1114
 msgid "Show an introduction screen when loading the allocation interface (this will automatically uncheck whenever the screen is shown)"
->>>>>>> b4fb6dfe
 msgstr ""
 
 #: options/preferences.py:1135
@@ -1604,14 +1205,8 @@
 msgid "Allow adjudicators to be allocated to multiple rooms"
 msgstr ""
 
-<<<<<<< HEAD
-#: options/preferences.py:1292
-msgid ""
-"Allow links to be sent to adjudicators that allow them to confirm shifts"
-=======
 #: options/preferences.py:1271
 msgid "Allow links to be sent to adjudicators that allow them to confirm shifts"
->>>>>>> b4fb6dfe
 msgstr ""
 
 #: options/preferences.py:1293
@@ -1630,14 +1225,8 @@
 msgid "Notifications"
 msgstr ""
 
-<<<<<<< HEAD
-#: options/preferences.py:1315
-msgid ""
-"The name of the organizer tasked with managing emails (in case of replies)"
-=======
 #: options/preferences.py:1294
 msgid "The name of the organizer tasked with managing emails (in case of replies)"
->>>>>>> b4fb6dfe
 msgstr ""
 
 #: options/preferences.py:1316
@@ -1652,142 +1241,72 @@
 msgid "Reply-to address"
 msgstr ""
 
-<<<<<<< HEAD
-#: options/preferences.py:1333
-msgid "A secret key to accept email status events"
-msgstr ""
-
-#: options/preferences.py:1334
-msgid "Email status secret key"
-msgstr ""
-
-#: options/preferences.py:1344
-msgid ""
-"Enables a copy of adjudicators' ballots to be automatically sent to them (by "
-"email) after they are entered in Tabbycat (for confirmation or checking)"
-=======
 #: options/preferences.py:1312
 msgid "Enables a copy of judges' ballots to be automatically sent to them (by email) after they are entered in Tabbycat (for confirmation or checking)"
->>>>>>> b4fb6dfe
 msgstr ""
 
 #: options/preferences.py:1345
 msgid "Ballot receipts"
 msgstr ""
 
-<<<<<<< HEAD
-#: options/preferences.py:1353
-msgid ""
-"The subject line for emails sent to adjudicators with their submitted "
-"ballot. Use '{{ DEBATE }}' as a placeholder for the associated debate"
-=======
 #: options/preferences.py:1321
 msgid "The subject line for emails sent to adjudicators with their submitted ballot. Use '{{ DEBATE }}' as a placeholder for the associated debate"
->>>>>>> b4fb6dfe
 msgstr ""
 
 #: options/preferences.py:1355
 msgid "Ballot receipt subject line"
 msgstr ""
 
-<<<<<<< HEAD
-#: options/preferences.py:1363
-msgid ""
-"The message body for emails sent to adjudicators with their submitted ballot."
-=======
 #: options/preferences.py:1331
 msgid "The message body for emails sent to adjudicators with their submitted ballot. Use '{{ DEBATE }}' as a placeholder for the associated debate, '{{ USER }}' for the adjudicator, and '{{ SCORES }}' for the ballot values."
->>>>>>> b4fb6dfe
 msgstr ""
 
 #: options/preferences.py:1364
 msgid "Ballot receipt message"
 msgstr ""
 
-<<<<<<< HEAD
-#: options/preferences.py:1380
-msgid "The subject line for emails sent to speakers with their team points."
-=======
 #: options/preferences.py:1342
 msgid "The subject line for emails sent to speakers with their team points. Use '{{ TOURN }}' as a placeholder for the tournament, '{{ POINTS }}' for the team points, and '{{ TEAM }}' for the associated team."
->>>>>>> b4fb6dfe
 msgstr ""
 
 #: options/preferences.py:1381
 msgid "Team points subject line"
 msgstr ""
 
-<<<<<<< HEAD
-#: options/preferences.py:1388
-msgid "The message body for emails sent to speakers with their team points."
-=======
 #: options/preferences.py:1353
 msgid "The message body for emails sent to speakers with their team points. Use '{{ TOURN }}' as a placeholder for the tournament, '{{ POINTS }}' for the team points, '{{ USER }}' for the speaker, and '{{ TEAM }}' for the associated team."
->>>>>>> b4fb6dfe
 msgstr ""
 
 #: options/preferences.py:1389
 msgid "Team points message"
 msgstr ""
 
-<<<<<<< HEAD
-#: options/preferences.py:1398
-msgid ""
-"The subject-line for emails sent to adjudicators with their assignments."
-=======
 #: options/preferences.py:1364
 msgid "The text introducing the link to the current standings in the team points emails."
->>>>>>> b4fb6dfe
 msgstr ""
 
 #: options/preferences.py:1399
 msgid "Adjudicator draw subject line"
 msgstr ""
 
-<<<<<<< HEAD
-#: options/preferences.py:1406
-msgid ""
-"The message body for emails sent to adjudicators with their assignments."
-msgstr ""
-
-#: options/preferences.py:1407
-msgid "Adjudicator draw message"
-msgstr ""
-
-#: options/preferences.py:1416
-msgid "The subject-line for emails sent to teams with their draw."
-=======
 #: options/preferences.py:1373
 msgid "Whether to send a notification informing adjudicators of their assignments when the draw is released."
->>>>>>> b4fb6dfe
 msgstr ""
 
 #: options/preferences.py:1417
 msgid "Team draw subject line"
 msgstr ""
 
-<<<<<<< HEAD
-#: options/preferences.py:1424 options/preferences.py:1442
-msgid ""
-"The message body for emails sent to participants with their private URLs."
-=======
 #: options/preferences.py:1382
 msgid "The subject-line for emails sent to adjudicators with their assignments. Use '{{ ROUND }}' as a placeholder for the current round, and '{{ VENUE }}' for their assigned venue."
->>>>>>> b4fb6dfe
 msgstr ""
 
 #: options/preferences.py:1425 options/preferences.py:1443
 msgid "Private URL notification message"
 msgstr ""
 
-<<<<<<< HEAD
-#: options/preferences.py:1434
-msgid ""
-"The subject-line for emails sent to participants with their private URLs."
-=======
 #: options/preferences.py:1392
 msgid "The message body for emails sent to adjudicators with their assignments. Use '{{ ROUND }}' as a placeholder for the current round, '{{ VENUE }}' for their venue, '{{ USER }}' for the adjudicator's name, '{{ POSITION }}' for their role, '{{ PANEL }}' for the full debate adjudication panel, and '{{ DRAW }}' for the debate pairing."
->>>>>>> b4fb6dfe
 msgstr ""
 
 #: options/preferences.py:1435
@@ -1950,8 +1469,6 @@
 msgid "Edit Configuration: %(section_name)s"
 msgstr ""
 
-<<<<<<< HEAD
-=======
 #: options/views.py:48
 msgid "Your draw rules specify four teams per-debate but\n"
 "                             your ballot setting specifies that adjudicators\n"
@@ -1962,7 +1479,6 @@
 "                             configuration to use consensus ballots."
 msgstr ""
 
->>>>>>> b4fb6dfe
 #: options/views.py:68
 #, python-format
 msgid "Tournament options (%(section)s) saved."
