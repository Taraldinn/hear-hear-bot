{% extends "base.html" %}
{% load debate_tags %}

{% block head-title %}<span class="emoji">👋</span>Welcome to {{ tournament.name }}{% endblock %}
{% block page-title %}Welcome to {{ tournament.name }}{% endblock %}

{% block page-subnav-sections %}
  {{ tournament.welcome_msg|safe|linebreaks }}
{% endblock %}


{% block page-alerts %}
  {% if not pref.team_tab_released and not pref.motion_tab_released and not pref.public_draw and not pref.public_results and not pref.public_divisions and not pref.public_motions and not pref.public_team_standings and not pref.public_breaking_teams and not pref.public_breaking_adjs and not pref.public_participants and not pref.feedback_progress and not pref.public_ballots and not pref.public_feedback and not pref.show_all_draws %}
    <div class="alert alert-info">
      Currently there is no public information available for this tournament
      <span class="emoji">😹</span>
    </div>
  {% endif %}
{% endblock %}

{% block content %}

  <div class="row">
    <div class="col-md-12">
      <ul class="list-group">
        {% if pref.team_tab_released > 0 %}
          <li class="list-group-item">
            <a href="{% tournament_url standings-public-tab-team %}">Team Tab</a>
          </li>
        {% endif %}
        {% if pref.speaker_tab_released > 0 %}
          <li class="list-group-item">
            <a href="{% tournament_url standings-public-tab-speaker %}">Speaker Tab</a>
          </li>
        {% endif %}
        {% if pref.pros_tab_released > 0 %}
          <li class="list-group-item">
            <a href="{% tournament_url standings-public-tab-pros %}">Pros Speaker Tab</a>
          </li>
        {% endif %}
        {% if pref.novices_tab_released > 0 %}
          <li class="list-group-item">
            <a href="{% tournament_url standings-public-tab-novices %}">Novices Speaker Tab</a>
          </li>
        {% endif %}
        {% if pref.replies_tab_released > 0 %}
          <li class="list-group-item">
            <a href="{% tournament_url standings-public-tab-replies %}">Replies Tab</a>
          </li>
        {% endif %}
        {% if pref.motion_tab_released %}
          <li class="list-group-item">
            <a href="{% tournament_url standings-public-tab-motions %}">Motions Tab</a>
          </li>
        {% endif %}
        {% if public_side_allocations %}
          <li class="list-group-item">
            <a href="{% tournament_url draw-public-side-allocations %}">Sides</a>
          </li>
        {% endif %}
        {% if pref.public_draw > 0  and pref.team_tab_released == 0 and pref.show_all_draws == 0 %}
          <li class="list-group-item"><a class="public-draw-nav" href="{% tournament_url draw-public-current-round %}">
            Draw for {{ current_round.name }}
          </a></li>
        {% endif %}
        {% if pref.public_results and current_round.prev %}
          <li class="list-group-item">
            <a href="{% tournament_url public_results_index %}">Results</a>
          </li>
        {% endif %}
        {% if pref.public_divisions > 0 %}
          <li class="list-group-item">
            <a href="{% tournament_url public_divisions %}">Divisions</a>
          </li>
        {% endif %}
        {% if pref.public_motions %}
          <li class="list-group-item">
            <a href="{% tournament_url public_motions %}">Motions</a>
          </li>
        {% endif %}
        {% if pref.public_motions and pref.motion_tab_released == 0 and pref.draw_side_allocations == 'manual-ballot' %}
          <li class="list-group-item">
            <a href="{% tournament_url draw-public-side-allocations %}">Sides</a>
          </li>
        {% endif %}
        {% if pref.public_team_standings and current_round.prev and pref.team_tab_released == 0 %}
          <li class="list-group-item">
            <a href="{% tournament_url standings-public-teams-current %}">Team Standings</a>
          </li>
        {% endif %}
        {% if pref.public_breaking_teams %}
          {% for category in tournament.breakcategory_set.all %}
            <li class="list-group-item">
              <a href="{% tournament_url public_breaking_teams category.slug %}">
                {{ category.name }} Break
              </a>
            </li>
          {% endfor %}
        {% endif %}
        {% if pref.public_breaking_adjs %}
          <li class="list-group-item">
            <a href="{% tournament_url public_breaking_adjs %}">Breaking Adjudicators</a>
          </li>
        {% endif %}
        {% if pref.public_diversity %}
          <li class="list-group-item">
            <a href="{% tournament_url standings-public-diversity %}">Diversity Overview</a>
          </li>
        {% endif %}
        {% if pref.public_participants %}
          <li class="list-group-item">
            <a href="{% tournament_url participants-public-list %}">Participants</a>
          </li>
        {% endif %}
        {% if pref.feedback_progress %}
          <li class="list-group-item">
            <a href="{% tournament_url public_feedback_progress %}">Feedback Progress</a>
          </li>
        {% endif %}
        {% if pref.public_ballots %}
          <li class="list-group-item">
            <a href="{% tournament_url public_ballot_submit %}">Enter Ballot</a>
          </li>
        {% endif %}
        {% if pref.public_feedback %}
          <li class="list-group-item">
            <a href="{% tournament_url adjfeedback-public-add-index %}">Enter Feedback</a>
          </li>
        {% endif %}
        {% if pref.show_all_draws > 0 %}
          {% for r in tournament.round_set.all %}
            {% if r.draw_status == r.STATUS_RELEASED %}
              <li class="list-group-item">
                <a href="{% round_url draw-public-for-round r %}">Draw for {{ r.name }}</a>
              </li>
            {% endif %}
          {% endfor %}
<<<<<<< HEAD
          <li class="list-group-item">
            <a href="{% tournament_url draw-public-all-draws %}">View All Draws</a>
          </li>
=======
          {% if pref.enable_mass_draws > 0 %}
            <li class="list-group-item">
              <a href="{% tournament_url public_all_draws %}">View All Draws</a>
            </li>
          {% endif %}
>>>>>>> c3f9d48d
        {% endif %}
      </ul>
    </div>
  </div>

{% endblock content %}<|MERGE_RESOLUTION|>--- conflicted
+++ resolved
@@ -135,17 +135,11 @@
               </li>
             {% endif %}
           {% endfor %}
-<<<<<<< HEAD
-          <li class="list-group-item">
-            <a href="{% tournament_url draw-public-all-draws %}">View All Draws</a>
-          </li>
-=======
           {% if pref.enable_mass_draws > 0 %}
             <li class="list-group-item">
-              <a href="{% tournament_url public_all_draws %}">View All Draws</a>
+              <a href="{% tournament_url draw-public-all-draws %}">View All Draws</a>
             </li>
           {% endif %}
->>>>>>> c3f9d48d
         {% endif %}
       </ul>
     </div>
