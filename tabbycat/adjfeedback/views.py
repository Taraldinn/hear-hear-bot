import csv
import json
import logging
import math

from django.contrib import messages
from django.db.models import Count, F, Q
from django.http import HttpResponse, JsonResponse
from django.utils import timezone
from django.utils.html import conditional_escape, escape
from django.utils.translation import gettext as _, gettext_lazy, ngettext, ngettext_lazy
from django.views.generic.base import TemplateView, View
from django.views.generic.edit import FormView

from actionlog.mixins import LogActionMixin
from actionlog.models import ActionLogEntry
from options.utils import use_team_code_names, use_team_code_names_data_entry
from participants.models import Adjudicator, Speaker, Team
from participants.prefetch import populate_feedback_scores
from participants.templatetags.team_name_for_data_entry import team_name_for_data_entry
from results.mixins import PublicSubmissionFieldsMixin, TabroomSubmissionFieldsMixin
from results.prefetch import populate_wins_for_debateteams
from tournaments.mixins import (PersonalizablePublicTournamentPageMixin, PublicTournamentPageMixin, SingleObjectByRandomisedUrlMixin,
                                SingleObjectFromTournamentMixin, TournamentMixin)
from tournaments.models import Round
from users.permissions import Permission
from utils.misc import reverse_tournament
from utils.mixins import AdministratorMixin, AssistantMixin
from utils.tables import TabbycatTableBuilder
from utils.views import PostOnlyRedirectView, VueTableTemplateView

from .forms import make_feedback_form_class, UpdateAdjudicatorScoresForm
from .models import AdjudicatorBaseScoreHistory, AdjudicatorFeedback, AdjudicatorFeedbackQuestion
from .prefetch import populate_debate_adjudicators
from .progress import get_feedback_progress
from .tables import FeedbackTableBuilder
from .utils import get_feedback_overview

logger = logging.getLogger(__name__)


class BaseFeedbackOverview(TournamentMixin, VueTableTemplateView):
    """ Also inherited by the adjudicator's tab """

    def get_adjudicators(self):
        if not hasattr(self, '_adjudicators'):
            t = self.tournament
            self._adjudicators = Adjudicator.objects.filter(tournament=t)
            populate_feedback_scores(self._adjudicators)
        return self._adjudicators

    def get_context_data(self, **kwargs):
        t = self.tournament
        adjudicators = self.get_adjudicators()
        weight = t.current_round.feedback_weight
        scores = [a.weighted_score(weight) for a in adjudicators]

        kwargs['c_breaking'] = adjudicators.filter(breaking=True).count()

        ntotal = len(scores)
        ntrainees = [x < t.pref('adj_min_voting_score') for x in scores].count(True)
        nvoting = ntotal - ntrainees
        ndebates = t.team_set.count() // (4 if t.pref('teams_in_debate') == 'bp' else 2)
        nchairs = min(nvoting, ndebates)
        npanellists = nvoting - nchairs

        max_score = int(math.ceil(t.pref('adj_max_score')))
        min_score = int(math.floor(t.pref('adj_min_score')))
        range_width = max_score - min_score
        band_widths = [range_width // 5] * 5
        for i in range(range_width - sum(band_widths)):
            band_widths[i] += 1
        band_widths = [x for x in band_widths if x > 0]
        bands = []
        threshold = max_score
        for width in band_widths:
            bands.append((threshold - width, threshold))
            threshold = threshold - width
        if not threshold == min_score:
            logger.error("Feedback bands calculation didn't work")

        band_specs = []
        threshold_classes = ['80', '70', '60', '50', '40'] # CSS suffix
        for (band_min, band_max), threshold_class in zip(bands, threshold_classes):
            band_specs.append({
                'min': band_min, 'max': band_max, 'class': threshold_class,
                'count': [band_min <= x < band_max for x in scores].count(True),
            })
        band_specs[0]['count'] += [x == max_score for x in scores].count(True)

        noutside_range = [x < min_score or x > max_score for x in scores].count(True)

        kwargs.update({
            'c_total': ntotal,
            'c_chairs': nchairs,
            'c_debates': ndebates,
            'c_panellists': npanellists,
            'c_trainees': ntrainees,
            'c_thresholds': band_specs,
            'nadjs_outside_range': noutside_range,
            'test_percent': (1.0 - weight) * 100,
            'feedback_percent': weight * 100,
        })

        return super().get_context_data(**kwargs)

    def get_table(self):
        t = self.tournament
        adjudicators = self.get_adjudicators()
        # Gather stats necessary to construct the graphs
        adjudicators = get_feedback_overview(t, adjudicators)
        table = FeedbackTableBuilder(view=self, sort_key=self.sort_key,
                                     sort_order=self.sort_order)
        table = self.annotate_table(table, adjudicators)
        return table


class FeedbackOverview(AdministratorMixin, BaseFeedbackOverview):

    page_title = gettext_lazy("Feedback Overview")
    page_emoji = '🙅'
    for_public = False
    sort_key = 'score'
    sort_order = 'desc'
    template_name = 'feedback_overview.html'
    view_permission = Permission.VIEW_FEEDBACK_OVERVIEW

    def annotate_table(self, table, adjudicators):
        feedback_weight = self.tournament.current_round.feedback_weight
        scores = {adj: adj.weighted_score(feedback_weight) for adj in adjudicators}

        table.add_adjudicator_columns(adjudicators, show_institutions=False, subtext='institution')
        table.add_breaking_checkbox(adjudicators)
        table.add_weighted_score_columns(adjudicators, scores)
        table.add_base_score_columns(adjudicators, editable=True)
        table.add_score_difference_columns(adjudicators, scores)
        table.add_score_variance_columns(adjudicators)
        table.add_feedback_graphs(adjudicators)
        table.add_feedback_link_columns(adjudicators)
        return table


class FeedbackByTargetView(AdministratorMixin, TournamentMixin, VueTableTemplateView):
    template_name = "feedback_base.html"
    page_title = gettext_lazy("Find Feedback on Adjudicator")
    page_emoji = '🔍'
    view_permission = Permission.VIEW_FEEDBACK

    def get_table(self):
        adjudicators = self.tournament.adjudicator_set.annotate(feedback_count=Count('adjudicatorfeedback'))
        table = TabbycatTableBuilder(view=self, sort_key="name")
        table.add_adjudicator_columns(adjudicators)
        feedback_data = []
        for adj in adjudicators:
            count = adj.feedback_count
            feedback_data.append({
                'text': ngettext("%(count)d feedback", "%(count)d feedbacks", count) % {'count': count},
                'sort': count,
                'link': reverse_tournament('adjfeedback-view-on-adjudicator', self.tournament, kwargs={'pk': adj.id}),
            })
        table.add_column({'key': 'feedbacks', 'title': _("Feedbacks")}, feedback_data)
        return table


class FeedbackBySourceView(AdministratorMixin, TournamentMixin, VueTableTemplateView):

    template_name = "feedback_base.html"
    page_title = gettext_lazy("Find Feedback")
    page_emoji = '🔍'
    view_permission = Permission.VIEW_FEEDBACK

    def get_tables(self):
        tournament = self.tournament

        teams = tournament.team_set.all().annotate(feedback_count=Count('debateteam__adjudicatorfeedback')).prefetch_related('speaker_set')
        team_table = TabbycatTableBuilder(
            view=self, title=_('From Teams'), sort_key='team')
        team_table.add_team_columns(teams)
        team_feedback_data = []
        for team in teams:
            count = team.feedback_count
            team_feedback_data.append({
                'text': ngettext("%(count)d feedback", "%(count)d feedbacks", count) % {'count': count},
                'sort': count,
                'link': reverse_tournament('adjfeedback-view-from-team',
                                           tournament,
                                           kwargs={'pk': team.id}),
            })
        team_table.add_column({'key': 'feedbacks', 'title': _("Feedbacks")}, team_feedback_data)

        adjudicators = tournament.adjudicator_set.all().annotate(feedback_count=Count('debateadjudicator__adjudicatorfeedback'))
        adj_table = TabbycatTableBuilder(
            view=self, title=_('From Adjudicators'), sort_key='name')
        adj_table.add_adjudicator_columns(adjudicators)
        adj_feedback_data = []
        for adj in adjudicators:
            count = adj.feedback_count
            adj_feedback_data.append({
                'text': ngettext("%(count)d feedback", "%(count)d feedbacks", count) % {'count': count},
                'sort': count,
                'link': reverse_tournament('adjfeedback-view-from-adjudicator',
                                           tournament,
                                           kwargs={'pk': adj.id}),
            })
        adj_table.add_column({'key': 'feedbacks', 'title': _("Feedbacks")}, adj_feedback_data)

        return [team_table, adj_table]


class FeedbackMixin(TournamentMixin):
    only_comments = False

    def get_feedbacks(self):
        feedbacks = self.get_feedback_queryset()

        populate_debate_adjudicators(feedbacks)
        populate_wins_for_debateteams([f.source_team for f in feedbacks if f.source_team is not None])

        # Can't prefetch an abstract model effectively; so get all answers...
        questions = list(self.tournament.adj_feedback_questions)
        if self.only_comments:
            long_text = AdjudicatorFeedbackQuestion.ANSWER_TYPE_LONGTEXT
            questions = [q for q in questions if q.answer_type == long_text]

        for question in questions:
            question.answers = list(question.answer_set.values())

        for feedback in feedbacks:
            feedback.items = []
            # ...and stitch them together manually
            for question in questions:
                for answer in question.answers:
                    if answer['feedback_id'] == feedback.id:
                        feedback.items.append({'question': question,
                                               'answer': answer['answer']})
                        break # Should only be one match

        if self.only_comments:
            feedbacks = [f for f in feedbacks if len(f.items) > 0] # Remove null
        return feedbacks

    def get_feedback_queryset(self):
        return AdjudicatorFeedback.objects.filter(
            Q(adjudicator__tournament=self.tournament) |
            Q(adjudicator__tournament__isnull=True),
        ).select_related(
            'adjudicator',
            'source_adjudicator__adjudicator',
            'source_adjudicator__debate__round',
            'source_team__debate__round',
            'source_team__team',
            'source_team__team__tournament',
        )


class FeedbackCardsView(FeedbackMixin, AdministratorMixin, TournamentMixin, TemplateView):
    """Base class for views displaying feedback as cards."""
    template_name = "feedback_cards_list.html"
    view_permission = Permission.VIEW_FEEDBACK

    def get_score_thresholds(self):
        tournament = self.tournament
        min_score = tournament.pref('adj_min_score')
        max_score = tournament.pref('adj_max_score')
        score_range = max_score - min_score
        return {
            'low_score'     : min_score + score_range / 10,
            'medium_score'  : min_score + score_range / 5,
            'high_score'    : max_score - score_range / 10,
        }

    def get_context_data(self, **kwargs):
        kwargs['feedbacks'] = self.get_feedbacks()
        kwargs['score_thresholds'] = self.get_score_thresholds()
        return super().get_context_data(**kwargs)


class LatestFeedbackView(FeedbackCardsView):
    """View displaying the latest feedback."""
    page_title = gettext_lazy("Latest Feedback")
    page_subtitle = gettext_lazy("(30 most recent)")
    page_emoji = '🕗'

    def get_feedback_queryset(self):
        queryset = super().get_feedback_queryset()
        return queryset.order_by('-timestamp')[:30]


class CommentsFeedbackView(FeedbackCardsView):
    """View displaying the latest feedback."""
    page_title = gettext_lazy("Only Comments")
    page_subtitle = gettext_lazy("(250 most recent)")
    page_emoji = '💬'
    only_comments = True

    def get_feedback_queryset(self):
        queryset = super().get_feedback_queryset()
        return queryset.order_by('-timestamp')[:250]


class ImportantFeedbackView(FeedbackCardsView):
    """View displaying the feedback in order of most 'important'."""
    page_title = gettext_lazy("Important Feedback")
    page_subtitle = gettext_lazy("(rating was much higher/lower than expected)")
    page_emoji = '⁉️'

    def get_feedback_queryset(self):
        queryset = super().get_feedback_queryset()
        return queryset.annotate(
            feedback_importance=F('score') - F('adjudicator__base_score'),
        ).filter(
            Q(feedback_importance__gt=2) | Q(feedback_importance__lt=-2),
        ).order_by('-timestamp')


class FeedbackFromSourceView(SingleObjectFromTournamentMixin, FeedbackCardsView):
    """Base class for views displaying feedback from a given team or adjudicator."""

    template_name = "feedback_by_source.html"
    source_name_attr = None
    source_type = "from"
    adjfeedback_filter_field = None

    def get_context_data(self, **kwargs):
        kwargs['source_name'] = getattr(self.object, self.source_name_attr, '<ERROR>')
        kwargs['source_type'] = self.source_type
        return super().get_context_data(**kwargs)

    def get(self, request, *args, **kwargs):
        self.object = self.get_object()
        return super().get(request, *args, **kwargs)

    def get_feedback_queryset(self):
        queryset = super().get_feedback_queryset()
        kwargs = {self.adjfeedback_filter_field: self.object}
        return queryset.filter(**kwargs).order_by('-timestamp')


class FeedbackOnAdjudicatorView(FeedbackFromSourceView):
    """Base class for views displaying feedback from a given team or adjudicator."""

    model = Adjudicator
    source_name_attr = 'name'
    source_type = "on"
    adjfeedback_filter_field = 'adjudicator'
    allow_null_tournament = True


class FeedbackFromTeamView(FeedbackFromSourceView):
    """View displaying feedback from a given source."""
    model = Team
    source_name_attr = 'short_name'
    adjfeedback_filter_field = 'source_team__team'
    allow_null_tournament = False


class FeedbackFromAdjudicatorView(FeedbackFromSourceView):
    """View displaying feedback from a given adjudicator."""
    model = Adjudicator
    source_name_attr = 'name'
    adjfeedback_filter_field = 'source_adjudicator__adjudicator'
    allow_null_tournament = True


class BaseAddFeedbackIndexView(TournamentMixin, VueTableTemplateView):

    def get_tables(self):
        tournament = self.tournament

        use_code_names = use_team_code_names_data_entry(self.tournament, self.tabroom)
        teams_table = TabbycatTableBuilder(view=self, sort_key="team", title=_("A Team"))
        add_link_data = [{
            'text': conditional_escape(team_name_for_data_entry(team, use_code_names)),
            'link': self.get_from_team_link(team),
        } for team in tournament.team_set.all()]
        header = {'key': 'team', 'title': _("Team")}
        teams_table.add_column(header, add_link_data)

        if tournament.pref('show_team_institutions'):
            teams_table.add_column({
                'key': 'institution',
                'icon': 'home',
                'tooltip': _("Institution"),
            }, [escape(team.institution.code) if team.institution else TabbycatTableBuilder.BLANK_TEXT for team in tournament.team_set.all()])

        adjs_table = TabbycatTableBuilder(view=self, sort_key="adjudicator", title=_("An Adjudicator"))
        adjudicators = tournament.adjudicator_set.all()

        add_link_data = [{
            'text': escape(adj.get_public_name(tournament)),
            'link': self.get_from_adj_link(adj),
        } for adj in adjudicators]
        header = {'key': 'adjudicator', 'title': _("Adjudicator")}
        adjs_table.add_column(header, add_link_data)

        if tournament.pref('show_adjudicator_institutions'):
            adjs_table.add_column({
                'key': 'institution',
                'icon': 'home',
                'tooltip': _("Institution"),
            }, [escape(adj.institution.code) if adj.institution else TabbycatTableBuilder.BLANK_TEXT for adj in adjudicators])

        return [teams_table, adjs_table]


class AdminAddFeedbackIndexView(AdministratorMixin, BaseAddFeedbackIndexView):
    """View for the index page for administrators to add feedback. The index
    page lists all possible sources; officials should then choose the author
    of the feedback."""
    template_name = 'add_feedback.html'
    tabroom = True
    view_permission = Permission.ADD_FEEDBACK

    def get_from_adj_link(self, adj):
        return reverse_tournament('adjfeedback-add-from-adjudicator',
                self.tournament, kwargs={'source_id': adj.id})

    def get_from_team_link(self, team):
        return reverse_tournament('adjfeedback-add-from-team',
                self.tournament, kwargs={'source_id': team.id})


class AssistantAddFeedbackIndexView(AssistantMixin, BaseAddFeedbackIndexView):
    """As for AdminAddFeedbackIndexView, but for assistants."""
    template_name = 'assistant_add_feedback.html'
    tabroom = True

    def get_from_adj_link(self, adj):
        return reverse_tournament('adjfeedback-assistant-add-from-adjudicator',
                self.tournament, kwargs={'source_id': adj.id})

    def get_from_team_link(self, team):
        return reverse_tournament('adjfeedback-assistant-add-from-team',
                self.tournament, kwargs={'source_id': team.id})


class PublicAddFeedbackIndexView(PublicTournamentPageMixin, BaseAddFeedbackIndexView):
    """View for the index page for public users to add feedback. The index page
    lists all possible sources; public users should then choose themselves."""

    template_name = 'public_add_feedback.html'
    tabroom = False

    def is_page_enabled(self, tournament):
        return tournament.pref('participant_feedback') == 'public'

    def get_from_adj_link(self, team):
        return reverse_tournament('adjfeedback-public-add-from-adjudicator-pk',
                self.tournament, kwargs={'source_id': team.id})

    def get_from_team_link(self, team):
        return reverse_tournament('adjfeedback-public-add-from-team-pk',
                self.tournament, kwargs={'source_id': team.id})


class BaseAddFeedbackView(LogActionMixin, SingleObjectFromTournamentMixin, FormView):
    """Base class for views that allow users to add feedback."""

    template_name = "enter_feedback.html"
    pk_url_kwarg = 'source_id'
    allow_null_tournament = True
    action_log_content_object_attr = 'adj_feedback'

    def get_form_class(self):
        return make_feedback_form_class(self.object, self.tournament,
                self.get_submitter_fields(), **self.feedback_form_class_kwargs)

    def form_valid(self, form):
        self.adj_feedback = form.save()
        self.round = self.adj_feedback.debate.round  # for LogActionMixin
        return super().form_valid(form)

    def get_context_data(self, **kwargs):
        source = self.object
        if isinstance(source, Adjudicator):
            kwargs['source_type'] = "adj"
        elif isinstance(source, Speaker):
            kwargs['source_type'] = "team"
        kwargs['source_name'] = self.source_name
        return super().get_context_data(**kwargs)

    def _populate_source(self):
        self.object = self.get_object()  # For compatibility with SingleObjectMixin
        if isinstance(self.object, Adjudicator):
            self.source_name = self.object.get_public_name(self.tournament)
        elif isinstance(self.object, Speaker):
            self.source_name = self.get_team_short_name(self.object.team)
        elif isinstance(self.object, Team):
            self.source_name = self.get_team_short_name(self.object)
        else:
            logger.error("self.object was neither an Adjudicator nor a Speaker")
            self.source_name = "<ERROR>"

    def get(self, request, *args, **kwargs):
        self._populate_source()
        return super().get(request, *args, **kwargs)

    def post(self, request, *args, **kwargs):
        self._populate_source()
        return super().post(request, *args, **kwargs)


class BaseTabroomAddFeedbackView(TabroomSubmissionFieldsMixin, BaseAddFeedbackView):
    """View for tabroom officials to add feedback."""

    action_log_type = ActionLogEntry.ActionType.FEEDBACK_SAVE
    feedback_form_class_kwargs = {
        'confirm_on_submit': True,
        'enforce_required': False,
        'include_unreleased_draws': True,
        'use_tournament_password': False,
        'ignored_option': True,
    }

    def get_team_short_name(self, team):
        use_code_names = use_team_code_names_data_entry(self.tournament, tabroom=True)
        return team_name_for_data_entry(team, use_code_names)

    def form_valid(self, form):
        result = super().form_valid(form)
        messages.success(self.request, _("Feedback from %(source)s on %(target)s added.") % {
            'source': self.source_name, 'target': self.adj_feedback.adjudicator.get_public_name(self.tournament)})
        return result

    def get_success_url(self):
        return reverse_tournament('adjfeedback-add-index', self.tournament)


class AdminAddFeedbackView(AdministratorMixin, BaseTabroomAddFeedbackView):
    edit_permission = Permission.ADD_FEEDBACK


class AssistantAddFeedbackView(AssistantMixin, BaseTabroomAddFeedbackView):
    pass


class PublicAddFeedbackView(PublicSubmissionFieldsMixin, PersonalizablePublicTournamentPageMixin, BaseAddFeedbackView):
    """Base class for views for public users to add feedback."""

    action_log_type = ActionLogEntry.ActionType.FEEDBACK_SUBMIT
    feedback_form_class_kwargs = {
        'confirm_on_submit': True,
        'enforce_required': True,
        'include_unreleased_draws': False,
        'use_tournament_password': True,
        'ignored_option': False,
    }

    def form_valid(self, form):
        result = super().form_valid(form)
        messages.success(self.request, _("Thanks, %(source)s! Your feedback on %(target)s has been recorded.") % {
            'source': self.source_name, 'target': self.adj_feedback.adjudicator.get_public_name(self.tournament)})
        return result

    def get_context_data(self, **kwargs):
        kwargs['no_rounds_released'] = not self.tournament.round_set.filter(
                draw_status=Round.Status.RELEASED).exists()
        return super().get_context_data(**kwargs)


class PublicAddFeedbackByRandomisedUrlView(SingleObjectByRandomisedUrlMixin, PublicAddFeedbackView):
    """View for public users to add feedback, where the URL is a randomised one."""

    def get_team_short_name(self, team):
        # It's a private URL, so always show the team's real name.
        return team.short_name

    def is_page_enabled(self, tournament):
        return tournament.pref('participant_feedback') == 'private-urls'

    def get_submitter_fields(self):
        fields = super().get_submitter_fields()
        fields['participant_submitter'] = self.object
        return fields

    def get_success_url(self):
        # Redirect to non-cached page: their original private URL
        if isinstance(self.object, Adjudicator):
            return reverse_tournament('adjfeedback-public-add-from-adjudicator-randomised',
                self.tournament, kwargs={'url_key': self.object.url_key})
        elif isinstance(self.object, Speaker):
            return reverse_tournament('adjfeedback-public-add-from-team-randomised',
                self.tournament, kwargs={'url_key': self.object.url_key})
        else:
            raise ValueError("Private feedback source is not of a valid type")


class SpeakerAddFeedbackByRandomisedUrlView(PublicAddFeedbackByRandomisedUrlView):
    model = Speaker
    tournament_field_name = 'team__tournament'


class AdjudicatorAddFeedbackByRandomisedUrlView(PublicAddFeedbackByRandomisedUrlView):
    model = Adjudicator


class PublicAddFeedbackByIdUrlView(PublicAddFeedbackView):
    """View for public users to add feedback, where the URL is by object ID."""

    tabroom = False

    def get_team_short_name(self, team):
        use_code_names = use_team_code_names(self.tournament, admin=False, user=self.request.user)
        return team.code_name if use_code_names else team.short_name

    def is_page_enabled(self, tournament):
        return tournament.pref('participant_feedback') == 'public'

    def get_success_url(self):
        # Redirect to non-cached page: the public feedback form
        if isinstance(self.object, Adjudicator):
            return reverse_tournament('adjfeedback-public-add-from-adjudicator-pk',
                self.tournament, kwargs={'source_id': self.object.id})
        elif isinstance(self.object, Team):
            return reverse_tournament('adjfeedback-public-add-from-team-pk',
                self.tournament, kwargs={'source_id': self.object.id})
        else:
            raise ValueError("Public feedback source is not of a valid type")


class AdjudicatorActionError(RuntimeError):
    pass


class BaseAdjudicatorActionView(LogActionMixin, AdministratorMixin, TournamentMixin, PostOnlyRedirectView):

    tournament_redirect_pattern_name = 'adjfeedback-overview'
    action_log_content_object_attr = 'adjudicator'

    def get_adjudicator(self, request):
        try:
            adj_id = int(request.POST["adj_id"])
            adjudicator = Adjudicator.objects.get(id=adj_id)
        except (ValueError, Adjudicator.DoesNotExist, Adjudicator.MultipleObjectsReturned):
            raise AdjudicatorActionError(_("Whoops! I didn't recognise that adjudicator: %(adjudicator)s") % {'adjudicator': adj_id})
        return adjudicator

    def post(self, request, *args, **kwargs):
        try:
            self.adjudicator = self.get_adjudicator(request)
            self.modify_adjudicator(request, self.adjudicator)
            self.log_action()  # Need to call explicitly, since this isn't a form view
        except AdjudicatorActionError as e:
            messages.error(request, str(e))

        return super().post(request, *args, **kwargs)


class SetAdjudicatorBaseScoreView(BaseAdjudicatorActionView):

    action_log_type = ActionLogEntry.ActionType.TEST_SCORE_EDIT
    action_log_content_object_attr = 'atsh'
    edit_permission = Permission.EDIT_BASEJUDGESCORES_IND

    def modify_adjudicator(self, request, adjudicator):
        try:
            score = float(request.POST["base_score"])
        except ValueError:
            raise AdjudicatorActionError(_("Whoops! The value isn't a valid base score."))

        adjudicator.base_score = score
        adjudicator.save()

        atsh = AdjudicatorBaseScoreHistory(
            adjudicator=adjudicator, round=self.tournament.current_round,
            score=score)
        atsh.save()
        self.atsh = atsh


class SetAdjudicatorBreakingStatusView(AdministratorMixin, TournamentMixin, LogActionMixin, View):

<<<<<<< HEAD
    action_log_type = ActionLogEntry.ACTION_TYPE_ADJUDICATOR_BREAK_SET
    edit_permission = Permission.EDIT_ADJ_BREAK
=======
    action_log_type = ActionLogEntry.ActionType.ADJUDICATOR_BREAK_SET
>>>>>>> dd86433f

    def post(self, request, *args, **kwargs):
        body = self.request.body.decode('utf-8')
        posted_info = json.loads(body)
        adjudicator = Adjudicator.objects.get(id=posted_info['id'])
        adjudicator.breaking = posted_info['breaking']
        adjudicator.save()
        return JsonResponse(json.dumps(True), safe=False)


class BaseFeedbackProgressView(TournamentMixin, VueTableTemplateView):

    page_title = gettext_lazy("Feedback Progress")
    page_subtitle = ''
    page_emoji = '🆘'

    def get_feedback_progress(self):
        if not hasattr(self, "_feedback_progress_result"):
            self._feedback_progress_result = get_feedback_progress(self.tournament)
        return self._feedback_progress_result

    def get_page_subtitle(self):
        teams_progress, adjs_progress = self.get_feedback_progress()
        all_progress = teams_progress + adjs_progress
        total_missing = sum([progress.num_unsubmitted() for progress in all_progress])
        total_expected = sum([progress.num_expected() for progress in all_progress])

        try:
            percentage_fulfilled = (1 - total_missing / total_expected) * 100
        except ZeroDivisionError:
            percentage_fulfilled = 100

        return ngettext_lazy(
            "%(nmissing)d missing feedback submission (%(fulfilled).1f%% returned)",
            "%(nmissing)d missing feedback submissions (%(fulfilled).1f%% returned)",
            total_missing,
        ) % {'nmissing': total_missing, 'fulfilled': percentage_fulfilled}

    def get_tables(self):
        teams_progress, adjs_progress = self.get_feedback_progress()

        adjs_table = FeedbackTableBuilder(view=self, title=_("From Adjudicators"),
            sort_key="owed", sort_order="desc")
        adjudicators = [progress.adjudicator for progress in adjs_progress]
        adjs_table.add_adjudicator_columns(adjudicators, show_metadata=False)
        adjs_table.add_feedback_progress_columns(adjs_progress)

        teams_table = FeedbackTableBuilder(view=self, title=_("From Teams"),
            sort_key="owed", sort_order="desc")
        teams = [progress.team for progress in teams_progress]
        teams_table.add_team_columns(teams)
        teams_table.add_feedback_progress_columns(teams_progress)

        return [adjs_table, teams_table]


class FeedbackProgress(AdministratorMixin, BaseFeedbackProgressView):
    template_name = 'feedback_base.html'
    view_permission = Permission.VIEW_FEEDBACK_UNSUBMITTED


class PublicFeedbackProgress(PublicTournamentPageMixin, BaseFeedbackProgressView):
    public_page_preference = 'feedback_progress'


class BaseFeedbackToggleView(AdministratorMixin, TournamentMixin, PostOnlyRedirectView):

    def post(self, request, *args, **kwargs):
        feedback = AdjudicatorFeedback.objects.get(id=kwargs['feedback_id'])
        feedback = self.modify_feedback(feedback)
        feedback.save()

        # Make message
        if feedback.source_adjudicator:
            source = feedback.source_adjudicator.adjudicator.get_public_name(self.tournament)
        else:
            source = feedback.source_team.team.short_name
        result = self.feedback_result(feedback)
        messages.success(self.request, _(
            "Feedback for %(adjudicator)s from %(source)s is now %(result)s.")
            % {'adjudicator': feedback.adjudicator.get_public_name(self.tournament), 'source': source, 'result': result})

        return super().post(request, *args, **kwargs)

    def get_redirect_url(self, *args, **kwargs):
        # Returns to the referring page (by way of hidden input with the path)
        fallback = reverse_tournament('adjfeedback-overview', self.tournament)
        return self.request.POST.get('next', fallback)


class ConfirmFeedbackView(BaseFeedbackToggleView):
    edit_permission = Permission.EDIT_FEEDBACK_CONFIRM

    def feedback_result(self, feedback):
        return _("confirmed") if feedback.confirmed else _("un-confirmed")

    def modify_feedback(self, feedback):
        feedback.confirmed = not feedback.confirmed
        if feedback.confirmed:
            feedback.confirm_timestamp = timezone.now()
            feedback.confirmer = self.request.user
        return feedback


class IgnoreFeedbackView(BaseFeedbackToggleView):
    edit_permission = Permission.EDIT_FEEDBACK_IGNORE

    def feedback_result(self, feedback):
        return _("ignored") if feedback.ignored else _("un-ignored")

    def modify_feedback(self, feedback):
        feedback.ignored = not feedback.ignored
        return feedback


# ==============================================================================
# Update adjudicator scores in bulk
# ==============================================================================

class UpdateAdjudicatorScoresView(AdministratorMixin, LogActionMixin, TournamentMixin, FormView):
    template_name = 'update_adjudicator_scores.html'
    form_class = UpdateAdjudicatorScoresForm
<<<<<<< HEAD
    action_log_type = ActionLogEntry.ACTION_TYPE_UPDATE_ADJUDICATOR_SCORES
    edit_permission = Permission.EDIT_JUDGESCORES_BULK
=======
    action_log_type = ActionLogEntry.ActionType.UPDATE_ADJUDICATOR_SCORES
>>>>>>> dd86433f

    def get_context_data(self, **kwargs):
        sample_adjs = self.tournament.relevant_adjudicators.all()[:3]
        if len(sample_adjs) == 0:
            kwargs['no_adjs_in_database'] = True
            kwargs['sample'] = [("Estella Brandybuck", 5.0), ("Pia Hermansson", 4.0), ("Lucas Sousa", 3.5)]
        else:
            kwargs['sample'] = [(adj.name, adj.base_score) for adj in sample_adjs]
        return super().get_context_data(**kwargs)

    def get_form_kwargs(self):
        kwargs = super().get_form_kwargs()
        kwargs['tournament'] = self.tournament
        return kwargs

    def get_success_url(self):
        return reverse_tournament('adjfeedback-overview', self.tournament)

    def form_valid(self, form):
        nupdated = form.save()
        messages.success(self.request, ngettext(
            "Updated base score for %(count)d adjudicator.",
            "Updated base scores for %(count)d adjudicators.",
            nupdated) % {'count': nupdated})
        self.log_action()
        return super().form_valid(form)


# ==============================================================================
# CSV dumps
# ==============================================================================
# These are a stopgap while we develop a proper API for this.

class BaseCsvView(View):

    def get_filename(self):
        return self.filename

    def get(self, request, *args, **kwargs):
        response = HttpResponse(content_type='text/csv; charset=utf-8')
        response['Content-Disposition'] = "attachment; filename=\"" + self.get_filename() + "\""

        writer = csv.writer(response)
        self.write_rows(writer)

        return response


class AdjudicatorScoresCsvView(TournamentMixin, AdministratorMixin, BaseCsvView):
    filename = "scores.csv"

    def write_rows(self, writer):
        writer.writerow(["id", "name", "base_score", "gender", "region", "nrounds"])
        for adj in self.tournament.adjudicator_set.all():
            row = [adj.id, adj.name, adj.base_score, adj.gender]
            row.append(adj.region.name if adj.region else "")
            row.append(adj.debateadjudicator_set.count())
            writer.writerow(row)


class AdjudicatorFeedbackCsvView(FeedbackMixin, AdministratorMixin, TournamentMixin, BaseCsvView):
    filename = "feedback.csv"

    def get_feedback_queryset(self):
        return super().get_feedback_queryset().filter(confirmed=True)

    def write_rows(self, writer):
        headers = [
            "round.seq", "round.abbreviation",
            "adjudicator.id", "adjudicator.name", "adjudicator.type",
            "source_adjudicator.id", "source_adjudicator.name", "source_adjudicator.type",
            "source_team.id", "source_team.short_name", "source_team.result",
            "score", "ignored",
        ]
        question_references = [q.reference for q in self.tournament.adj_feedback_questions]
        headers.extend(question_references)
        writer.writerow(headers)

        feedbacks = self.get_feedbacks()
        for f in feedbacks:
            row = [f.round.seq, f.round.abbreviation,
                f.adjudicator.id, f.adjudicator.name, f.debate_adjudicator.get_type_display()]

            if f.source_adjudicator:
                adj = f.source_adjudicator.adjudicator
                row.extend([adj.id, adj.name, f.source_adjudicator.get_type_display()])
            else:
                row.extend([""] * 3)

            if f.source_team:
                team = f.source_team.team
                row.extend([team.id, team.short_name, f.source_team.get_result_display()])
            else:
                row.extend([""] * 3)

            row.append(f.score)
            row.append(f.ignored)

            answers = {q['question'].reference: q['answer'] for q in f.items}
            row.extend([answers.get(ref, '') for ref in question_references])

            writer.writerow(row)<|MERGE_RESOLUTION|>--- conflicted
+++ resolved
@@ -670,12 +670,8 @@
 
 class SetAdjudicatorBreakingStatusView(AdministratorMixin, TournamentMixin, LogActionMixin, View):
 
-<<<<<<< HEAD
-    action_log_type = ActionLogEntry.ACTION_TYPE_ADJUDICATOR_BREAK_SET
     edit_permission = Permission.EDIT_ADJ_BREAK
-=======
     action_log_type = ActionLogEntry.ActionType.ADJUDICATOR_BREAK_SET
->>>>>>> dd86433f
 
     def post(self, request, *args, **kwargs):
         body = self.request.body.decode('utf-8')
@@ -798,12 +794,8 @@
 class UpdateAdjudicatorScoresView(AdministratorMixin, LogActionMixin, TournamentMixin, FormView):
     template_name = 'update_adjudicator_scores.html'
     form_class = UpdateAdjudicatorScoresForm
-<<<<<<< HEAD
-    action_log_type = ActionLogEntry.ACTION_TYPE_UPDATE_ADJUDICATOR_SCORES
     edit_permission = Permission.EDIT_JUDGESCORES_BULK
-=======
     action_log_type = ActionLogEntry.ActionType.UPDATE_ADJUDICATOR_SCORES
->>>>>>> dd86433f
 
     def get_context_data(self, **kwargs):
         sample_adjs = self.tournament.relevant_adjudicators.all()[:3]
