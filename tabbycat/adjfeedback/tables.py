--- conflicted
+++ resolved
@@ -85,8 +85,6 @@
 
         self.add_column(diff_header, diff_data)
 
-<<<<<<< HEAD
-=======
     def add_score_variance_columns(self, adjudicators):
         diff_header = {
             'key': 'score-variance',
@@ -100,7 +98,6 @@
 
         self.add_column(diff_header, diff_data)
 
->>>>>>> 6d588de0
     def add_feedback_graphs(self, adjudicators):
         nprelims = self.tournament.prelim_rounds().count()
         feedback_head = {
