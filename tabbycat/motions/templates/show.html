{% extends "base.html" %}
{% load add_field_css debate_tags i18n  %}

{% block nav %}{% endblock %}
{% block header %}{% endblock %}
{% block footer %}{% endblock %}
{% block body-class %}override-sidebar-offset{% endblock %}

{% block content %}

  <div class="container-fluid d-flex align-items-center justify-content-center"
       style="width: 100%; height: 95vh;">
    <div>
      {% if infos %}
        <button class="btn btn-lg btn-info btn-block mb-5" data-toggle="modal" data-target="#infoPop">
          {% blocktrans trimmed with round_name=round.name count ninfos=infos|length %}
            Reveal Info Slide for {{ round_name }}
          {% plural %}
            Reveal Info Slides for {{ round_name }}
          {% endblocktrans %}
        </button>
      {% endif %}
      <button class="btn btn-lg btn-success btn-block" data-toggle="modal" data-target="#motionPop">
        {% blocktrans trimmed with round_name=round.name count nmotions=motions|length %}
          Reveal Motion for {{ round_name }}
        {% plural %}
          Reveal Motions for {{ round_name }}
        {% endblocktrans %}
      </button>
    </div>
  </div>

  <div class="modal fade" id="motionPop" tabindex="-1" role="dialog" aria-labelledby="motionPop" aria-hidden="true">
    <div class="modal-dialog modal-dialog-centered modal-xl" role="document">
      <div class="modal-content {% if motions_length > 400 %}display-6{% elif motions_length > 300 %}display-5{% elif motions_length > 160 %}display-4{% elif motions_length > 130 %}display-3{% else %}display-2{% endif %}">

        {% if motions|length == 0 %}

          <div class="modal-body d-flex align-items-center justify-content-center">
            <div class="display-3 text-danger">
              😳 {% trans "There are no motions for this round entered into Tabbycat." %}
            </div>
          </div>

        {% elif motions|length == 1 %}

          <div class="modal-body d-flex align-items-center justify-content-center text-center">
            {{ motions.0.text }}
          </div>

        {% else %}

          <div class="modal-body d-flex flex-column">
            {% for m in motions %}
<<<<<<< HEAD
              <div class="col d-flex align-items-center">
=======
              <div class="d-flex align-items-center flex-grow-1">
>>>>>>> 4a869ece
                <div>
                  {% if motions|length > 1 %}
                    <span class="text-muted">{{ forloop.counter }}.</span>
                  {% endif %}
                  {{ m.text }}
                </div>
              </div>
            {% endfor %}
          </div>

        {% endif %}
      </div>
    </div>
  </div>

  <div class="modal fade" id="infoPop" tabindex="-1" role="dialog" aria-labelledby="infoPop" aria-hidden="true">
    <div class="modal-dialog modal-dialog-centered modal-xl" role="document">
      <div class="modal-content {% if infos_length > 380 %}display-6{% elif infos_length > 280 %}display-5{% elif infos_length > 160 %}display-4{% elif infos_length > 130 %}display-3{% else %}display-2{% endif %}">

        {% if infos|length == 1 %}

          <div class="modal-body d-flex align-items-center justify-content-center text-center">
            <small>{{ infos.0.info_slide }}</small>
          </div>

        {% else %}

          <div class="modal-body d-flex flex-column">
            {% for info in infos %}
<<<<<<< HEAD
              <div class="col d-flex align-items-center">
=======
              <div class="d-flex align-items-center flex-grow-1">
>>>>>>> 4a869ece
                <p>
                  {% if motions|length > 1 %}
                    <span class="text-muted">{{ info.seq }}.</span>
                  {% endif %}
                  <small>{{ info.info_slide }}</small>
                </p>
              </div>
            {% endfor %}
          </div>

        {% endif %}

      </div>
    </div>
  </div>

{% endblock content %}<|MERGE_RESOLUTION|>--- conflicted
+++ resolved
@@ -52,11 +52,7 @@
 
           <div class="modal-body d-flex flex-column">
             {% for m in motions %}
-<<<<<<< HEAD
-              <div class="col d-flex align-items-center">
-=======
               <div class="d-flex align-items-center flex-grow-1">
->>>>>>> 4a869ece
                 <div>
                   {% if motions|length > 1 %}
                     <span class="text-muted">{{ forloop.counter }}.</span>
@@ -86,11 +82,7 @@
 
           <div class="modal-body d-flex flex-column">
             {% for info in infos %}
-<<<<<<< HEAD
-              <div class="col d-flex align-items-center">
-=======
               <div class="d-flex align-items-center flex-grow-1">
->>>>>>> 4a869ece
                 <p>
                   {% if motions|length > 1 %}
                     <span class="text-muted">{{ info.seq }}.</span>
