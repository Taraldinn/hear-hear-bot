--- conflicted
+++ resolved
@@ -228,22 +228,14 @@
                 {'NM':       [Person.GENDER_FEMALE, Person.GENDER_OTHER]},
             ], lowerq=True, datum=True))
 
-<<<<<<< HEAD
-        data_sets['adjudicators_results'].append(compile_data(
-=======
-        data_sets['detailed_adjudicators_results'].append(compile_data(
->>>>>>> 4327df2f
+        data_sets['adjudicators_results'].append(compile_data(
             'Average Rating Given', AdjudicatorFeedback.objects.filter(adjudicator__tournament=t, source_adjudicator__isnull=False),
             'source_adjudicator__adjudicator__gender', filters=[
                 {'Male':     Person.GENDER_MALE},
                 {'NM':       [Person.GENDER_FEMALE, Person.GENDER_OTHER]},
             ], average=True, datum=True))
 
-<<<<<<< HEAD
-        data_sets['adjudicators_results'].append(compile_data(
-=======
-        data_sets['detailed_adjudicators_results'].append(compile_data(
->>>>>>> 4327df2f
+        data_sets['adjudicators_results'].append(compile_data(
             'Average Rating Given by Chairs', AdjudicatorFeedback.objects.filter(
                 adjudicator__tournament=t, source_adjudicator__type=DebateAdjudicator.TYPE_CHAIR, source_adjudicator__isnull=False),
             'source_adjudicator__adjudicator__gender', filters=[
@@ -251,11 +243,7 @@
                 {'NM':       [Person.GENDER_FEMALE, Person.GENDER_OTHER]},
             ], average=True, datum=True))
 
-<<<<<<< HEAD
-        data_sets['adjudicators_results'].append(compile_data(
-=======
-        data_sets['detailed_adjudicators_results'].append(compile_data(
->>>>>>> 4327df2f
+        data_sets['adjudicators_results'].append(compile_data(
             'Average Rating Given by Panelists', AdjudicatorFeedback.objects.filter(
                 adjudicator__tournament=t, source_adjudicator__type=DebateAdjudicator.TYPE_PANEL, source_adjudicator__isnull=False),
             'source_adjudicator__adjudicator__gender', filters=[
@@ -263,11 +251,7 @@
                 {'NM':       [Person.GENDER_FEMALE, Person.GENDER_OTHER]},
             ], average=True, datum=True))
 
-<<<<<<< HEAD
-        data_sets['adjudicators_results'].append(compile_data(
-=======
-        data_sets['detailed_adjudicators_results'].append(compile_data(
->>>>>>> 4327df2f
+        data_sets['adjudicators_results'].append(compile_data(
             'Average Rating Given by Trainees', AdjudicatorFeedback.objects.filter(
                 adjudicator__tournament=t, source_adjudicator__type=DebateAdjudicator.TYPE_TRAINEE, source_adjudicator__isnull=False),
             'source_adjudicator__adjudicator__gender', filters=[
@@ -281,52 +265,30 @@
 
     if SpeakerScore.objects.filter(speaker__team__tournament=t).count() > 0:
         data_sets['speakers_results'].append(compile_data(
-<<<<<<< HEAD
-            'Average Score', SpeakerScore.objects.filter(speaker__team__tournament=t), 'speaker__gender', filters=[
-=======
             'Average Score', SpeakerScore.objects.filter(speaker__team__tournament=t).exclude(position=t.REPLY_POSITION), 'speaker__gender', filters=[
->>>>>>> 4327df2f
                 {'Male':     Person.GENDER_MALE},
                 {'NM':       [Person.GENDER_FEMALE, Person.GENDER_OTHER]},
             ], average=True, datum=True))
 
         data_sets['speakers_results'].append(compile_data(
-<<<<<<< HEAD
-            'Median Score', SpeakerScore.objects.filter(speaker__team__tournament=t), 'speaker__gender', filters=[
-=======
             'Median Score', SpeakerScore.objects.filter(speaker__team__tournament=t).exclude(position=t.REPLY_POSITION), 'speaker__gender', filters=[
->>>>>>> 4327df2f
                 {'Male':     Person.GENDER_MALE},
                 {'NM':       [Person.GENDER_FEMALE, Person.GENDER_OTHER]},
             ], median=True, datum=True))
 
         data_sets['speakers_results'].append(compile_data(
-<<<<<<< HEAD
-            'Upper Quartile Score', SpeakerScore.objects.filter(speaker__team__tournament=t), 'speaker__gender', filters=[
-=======
             'Upper Quartile Score', SpeakerScore.objects.filter(speaker__team__tournament=t).exclude(position=t.REPLY_POSITION), 'speaker__gender', filters=[
->>>>>>> 4327df2f
                 {'Male':     Person.GENDER_MALE},
                 {'NM':       [Person.GENDER_FEMALE, Person.GENDER_OTHER]},
             ], upperq=True, datum=True))
 
         data_sets['speakers_results'].append(compile_data(
-<<<<<<< HEAD
-            'Lower Quartile Score', SpeakerScore.objects.filter(speaker__team__tournament=t), 'speaker__gender', filters=[
-=======
             'Lower Quartile Score', SpeakerScore.objects.filter(speaker__team__tournament=t).exclude(position=t.REPLY_POSITION), 'speaker__gender', filters=[
->>>>>>> 4327df2f
                 {'Male':     Person.GENDER_MALE},
                 {'NM':       [Person.GENDER_FEMALE, Person.GENDER_OTHER]},
             ], lowerq=True, datum=True))
-
-<<<<<<< HEAD
-        if SpeakerScore.objects.filter(speaker__team__tournament=t, debate_team__debate__round__stage=Round.STAGE_ELIMINATION).count() > 0:
-            data_sets['speakers_results'].append(compile_data(
-                'Average Finals Score', SpeakerScore.objects.filter(
-                    speaker__team__tournament=t, debate_team__debate__round__stage=Round.STAGE_ELIMINATION), 'speaker__gender', filters=[
-=======
         for i in range(1, t.pref('substantive_speakers') + 1):
+
             data_sets['detailed_speakers_results'].append(compile_data(
                 'Speaker ' + str(i) + ' Average', SpeakerScore.objects.filter(speaker__team__tournament=t, position=str(i)), 'speaker__gender', filters=[
                     {'Male':     Person.GENDER_MALE},
@@ -336,19 +298,10 @@
         if t.pref('reply_scores_enabled'):
             data_sets['detailed_speakers_results'].append(compile_data(
                 'Reply Speaker Average', SpeakerScore.objects.filter(speaker__team__tournament=t, position=t.REPLY_POSITION), 'speaker__gender', filters=[
->>>>>>> 4327df2f
                     {'Male':     Person.GENDER_MALE},
                     {'NM':       [Person.GENDER_FEMALE, Person.GENDER_OTHER]},
                 ], average=True, datum=True))
 
-<<<<<<< HEAD
-            data_sets['speakers_results'].append(compile_data(
-                'Median Finals Score', SpeakerScore.objects.filter(
-                    speaker__team__tournament=t, debate_team__debate__round__stage=Round.STAGE_ELIMINATION), 'speaker__gender', filters=[
-                    {'Male':     Person.GENDER_MALE},
-                    {'NM':       [Person.GENDER_FEMALE, Person.GENDER_OTHER]},
-                ], median=True, datum=True))
-=======
         if SpeakerScore.objects.filter(speaker__team__tournament=t, debate_team__debate__round__stage=Round.STAGE_ELIMINATION).count() > 0:
             data_sets['detailed_speakers_results'].append(compile_data(
                 'Average Finals Score', SpeakerScore.objects.filter(
@@ -356,6 +309,5 @@
                     {'Male':     Person.GENDER_MALE},
                     {'NM':       [Person.GENDER_FEMALE, Person.GENDER_OTHER]},
                 ], average=True, datum=True))
->>>>>>> 4327df2f
 
     return data_sets