--- conflicted
+++ resolved
@@ -242,22 +242,13 @@
         return 'debateteam__flags__contains'
 
 
-<<<<<<< HEAD
-class TeamSawPullupsMetricAnnotator(TeamPullupsMetricAnnotator):
-    """Metric annotator for number of times the team in a pull-up room.
-=======
 class PullupDebatesMetricAnnotator(TeamPullupsMetricAnnotator):
     """Metric annotator for number of times the team has been in a pull-up room.
->>>>>>> 32b30338
 
     How many teams the team has faced a pulled up team (i.e., has a pullup
     flag in an associated Debate object)."""
 
-<<<<<<< HEAD
-    key = "saw_pullups"
-=======
     key = "pullup_debates"
->>>>>>> 32b30338
     name = _("number of times in pullup debates")
     abbr = _("SPu")
 
@@ -419,11 +410,7 @@
         "margin_sum"          : SumMarginMetricAnnotator,
         "margin_avg"          : AverageMarginMetricAnnotator,
         "npullups"            : TeamPullupsMetricAnnotator,
-<<<<<<< HEAD
-        "saw_pullups"         : TeamSawPullupsMetricAnnotator,
-=======
         "pullup_debates"      : PullupDebatesMetricAnnotator,
->>>>>>> 32b30338
         "num_adjs"            : NumberOfAdjudicatorsMetricAnnotator,
         "firsts"              : NumberOfFirstsMetricAnnotator,
         "seconds"             : NumberOfSecondsMetricAnnotator,
