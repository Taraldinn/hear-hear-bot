"""Debate result classes.

Debate result classes aggregate scoresheets to produce results for an entire
debate, and interact with the database with respect to models recording scores
given in the debate. They do not deal with metadata (like motions), only scores
and results. These classes track team and speaker identities, so that they can
save them to the database.

These classes never read TeamScore instances. When loading existing results,
they rely on scoresheets, which in turn rely on SpeakerScoreByAdj (for voting
decisions), SpeakerScore (for consensus decisions), and TeamScoreByAdj (for
declared winner decisions) to calculate results. However, these classes do
*save* TeamScore objects, overwriting existing objects if necessary, so that
other parts of Tabbycat (e.g., standings) don't have to recalculate them.

A debate result class is associated with a ballot submission, not a debate. This
allows multiple versions of the result to be retained for a single debate, which
helps avoid data loss when multiple results are (presumably erroneously)
submitted. However, these classes do not edit or save the BallotSubmission
instances; the instance passed to it is used only for looking up related
objects.

Notes on terminology:
 - "Position" in this file always means speaker position as a number. Replies
   take the number one greater than the last substantive speaker.
 - "Side" means the team position, e.g. affirmative (in two-team) or opening
   government (in BP). By convention, these are represented as strings.
 - "Team" refers to the actual team (e.g. Auckland 1).

A few notes on error checking:
 - In general, the validity of 'side' and 'position' arguments aren't checked.
   It is the responsibility of the caller to comply with valid values.
 - When loading from the database, it filters for `self.sides` and
   `self.positions` to prevent queries from returning instances with invalid
   side and position arguments.
 - When scores aren't being used, `self.positions` should be set to an empty
   list. It it assumed that this is sufficient to prevent it from calling
   methods specific to classes inheriting `ScoreMixin` (in scoresheet.py).
"""

import logging
from functools import wraps
from statistics import mean

from adjallocation.allocation import AdjudicatorAllocation
from adjallocation.models import DebateAdjudicator

from .scoresheet import (BPEliminationScoresheet, BPScoresheet, HighPointWinsRequiredScoresheet, LowPointWinsAllowedScoresheet,
                         ResultOnlyScoresheet, TiedPointWinsAllowedScoresheet)
from .utils import side_and_position_names

logger = logging.getLogger(__name__)


class ResultError(RuntimeError):
    pass


def get_result_class(round, tournament=None):
    if tournament is None:
        tournament = round.tournament

    teams_in_debate = tournament.pref('teams_in_debate')
    ballots_per_debate = round.ballots_per_debate
    scores_in_debate = tournament.pref('speakers_in_ballots')

    if ballots_per_debate == 'per-adj' and teams_in_debate == 'two':
        if scores_in_debate == 'prelim' and round.is_break_round or scores_in_debate == 'never':
            return DebateResultByAdjudicator
        else:
            return DebateResultByAdjudicatorWithScores
    elif ballots_per_debate == 'per-debate':
        uses_scores_in_break = teams_in_debate == 'bp' or scores_in_debate == 'prelim'
        if uses_scores_in_break and round.is_break_round or scores_in_debate == 'never':
            return ConsensusDebateResult
        else:
            return ConsensusDebateResultWithScores
    else:
        raise ValueError("Invalid combination for 'ballots_per_debate' and 'teams_in_debate' preferences: %s, %s" %
                (ballots_per_debate, teams_in_debate))


def get_class_name(round, tournament=None):
    return get_result_class(round, tournament).__name__


def DebateResult(ballotsub, *args, **kwargs):  # noqa: N802 (factory function)
    """Factory function. Returns an instance of a subclass of BaseDebateResult
    appropriate for the ballot submission's tournament's settings.

    If `tournament` is provided as a keyword argument, the function wil use this
    to determine which subclass it should instantiate, rather than fetching
    `ballotsub.debate.round.tournament`. Callers can use this on repeated calls
    to avoid a deluge of repeated SQL queries.

    The different subclasses have different method signatures. It is the
    responsibility of the caller to ensure that it conforms with the signatures
    of the returned instance. The caller can do so by checking the `.is_voting`
    attribute of the returned instance.
    """
    r = ballotsub.debate.round
    tournament = kwargs.pop('tournament', None)
    if tournament is None:
        tournament = ballotsub.debate.round.tournament

    result_class = get_result_class(r, tournament)
    return result_class(ballotsub, *args, **kwargs)


class BaseDebateResult:
    """Base class for debate result.

    The base class implements management of debate teams, side allocations and
    team score saving.

    The loading process calls three functions in turn:
      - First, it calls `self.init_blank_buffer()`, which should initialize
        "blank" buffers for all information that it stores to eventually be
        saved to the database.
      - Then, it calls `self.load_from_db()`, which reads the database and
        populates the buffers accordingly.
      - Finally, it calls, `self.assert_loaded()`, which verifies that the
        buffers are of the correct form, and raises an `AssertionError` if they
        are not. (It does not check for completeness, only form.)

    Debate result classes don't edit BallotSubmission instances themselves, only
    objects related to them. Therefore, when saving, this class does NOT call
    `self.ballotsub.save()`. It is the responsibility of the caller to save the
    BallotSubmission. Because this class saves related objects, new
    BallotSubmission instances must have been saved to the database before the
    debate result is saved.

    Subclasses should extend these functions as necessary to accommodate the
    additional buffers they add to the class.

    Subclasses should implement a `teamscore_field_<fieldname>` method for each
    field of TeamScore that is relevant to them, for example,
    `teamscore_field_win(side)` or `teamscore_field_margin(side)`. These methods
    take one argument, a side string, e.g. `'aff'` or `'og'`, and return the
    value that should be saved to that field. When saving TeamScore objects to
    the database, the base class calls these methods to get the value it should
    save to that field. If the method does not exist, it does not write to that
    field, which normally means that the field will be left as null.
    """

    teamscore_fields = ['points', 'win', 'margin', 'score', 'votes_given', 'votes_possible']

    is_voting = False
    uses_declared_winners = True
    uses_speakers = False

    def __init__(self, ballotsub, load=True):
        """Constructor.
        `ballotsub` must be a BallotSubmission.

        If `load` is False, the constructor will not load any data from the
        database (at all). It is then the responsibility of the caller to do so;
        the instance will crash otherwise, as the relevant attributes will not
        be created. (For example, in prefetch.py, `populate_results()` uses this
        to load results in bulk.) Callers can use `.init_blank_buffer()` to
        initialize the correct buffers and `.assert_loaded()` to check that data
        was loaded correctly.
        """

        self.ballotsub = ballotsub
        self.debate = ballotsub.debate
        self.tournament = self.debate.round.tournament
        self.sides = self.tournament.sides

        # Needed here (not in ScoresMixin) as is called by `.get_scoresheet_class()`
        self.winners_declared = self.tournament.pref('winners_in_ballots')

        self.scoresheet_class = self.get_scoresheet_class()

        if load:
            self.full_load()

    def __repr__(self):
        return "<{classname} at {id:#x} for {bsub!s}>".format(
            classname=self.__class__.__name__, id=id(self), bsub=self.ballotsub)

    # --------------------------------------------------------------------------
    # Management methods
    # --------------------------------------------------------------------------

    def get_scoresheet_class(self):
        return ResultOnlyScoresheet

    def full_load(self):
        self.init_blank_buffer()
        self.load_from_db()
        self.assert_loaded()

    def init_blank_buffer(self):
        """Initialises the data attributes. External initialisers might find
        this helpful. The `self.sides` and `self.positions` attributes must be
        set prior to calling this function. Subclasses should extend this
        method as necessary.
        """
        self.debateteams = dict.fromkeys(self.sides, None)

    def assert_loaded(self):
        """Raise an AssertionError if there is some problem with the data
        structure. External initialisers might find this helpful. Subclasses
        should extend this method as necessary."""
        assert set(self.debateteams) == set(self.sides)

    def is_complete(self):
        """Returns True if all elements of the results have been populated;
        False if any one is missing.  Logs (but does not raise) the exception if
        self.assert_loaded() fails.

        Subclasses should extend this method as necessary."""

        try:
            self.assert_loaded()
        except AssertionError:
            logger.exception("When checking for completeness, DebateResult.assert_loaded() failed.")
            return False

        return not any(self.debateteams[side] is None for side in self.sides)

    def is_valid(self):
        """Returns True if the result is a valid result, i.e., contains no
        contradictions. The base implementation just calls `self.is_complete()`.
        If this is overridden, it must return False if `self.is_complete()` is
        False."""
        return self.is_complete()

    def identical(self, other):
        """Returns True of all fields are the same as those in `other`."""
        if self.debateteams != other.debateteams:
            return False
        return True

    # --------------------------------------------------------------------------
    # Load and save methods
    # --------------------------------------------------------------------------

    def load_from_db(self):
        """Populates the buffer from the database. Subclasses should extend this
        method as necessary."""
        self.load_debateteams()
        self.load_scoresheets()

    def load_debateteams(self):

        if not self.debate.sides_confirmed:
            return  # don't load if sides aren't confirmed

        for dt in self.debate.debateteam_set.select_related('team').all():
            self.debateteams[dt.side] = dt

    def load_scoresheets(self, **kwargs):
        pass

    def save(self):
        """Saves to the database.
        Raises ResultError if the ballot set is incomplete or invalid."""

        if not self.is_valid():
            raise ResultError("Tried to save an invalid result.")

        for side in self.sides:
            dt = self.debateteams[side]

            self.ballotsub.teamscore_set.update_or_create(debate_team=dt,
                    defaults=self.get_defaults_fields('teamscore', side))

    def get_defaults_fields(self, model, *args):
        """Collects fields defined in subclasses"""
        fields = {}
        model_fields = getattr(self, '%s_fields' % model, None)
        if model_fields is None:
            raise ResultError("Unrecognized model: %s" % model)
        for field in model_fields:
            get_field = getattr(self, '%s_field_%s' % (model, field), None)
            if get_field is not None:
                fields[field] = get_field(*args)
        return fields

    # --------------------------------------------------------------------------
    # Data setting and retrieval
    # --------------------------------------------------------------------------

    def set_sides(self, *teams):
        """Sets the sides, saving the sides to the database immediately.
        Arguments must be a list of Team instances, which each must relate to a
        DebateTeam instance in this debate. (Sides are saved immediately to
        enable the use of side keys to refer to teams.)"""

        debateteams_by_team = {dt.team: dt for dt in self.debate.debateteam_set.filter(team__in=teams)}
        for side, team in zip(self.sides, teams):
            try:
                debateteam = debateteams_by_team[team]
            except KeyError:
                raise ValueError("Team %s is not in debate %s" % (team, self.debate))
            debateteam.side = side
            debateteam.save()

        self.debate.sides_confirmed = True
        self.debate.save()

        self.debate._populate_teams()  # refresh
        self.load_debateteams()  # refresh

    def winning_side(self):
        raise NotImplementedError

    def winning_dt(self):
        raise NotImplementedError

    def winning_team(self):
        raise NotImplementedError

    def losing_dt(self):
        raise NotImplementedError

    # --------------------------------------------------------------------------
    # Other common functionality (helper functions)
    # --------------------------------------------------------------------------

    def side_as_dicts(self, sheet, side, side_name):
        return {
            "side": side_name,
            "team": self.debateteams[side].team,
        }

    def speakers_as_dicts(self, sheet, side_dict, side, pos_names):
        pass

    def sheet_as_dicts(self, sheet):
        """Returns a list of dicts, each being a team in the debate. Used by
        subclasses' `as_dicts()` methods."""
        teams = []
        for side, (side_name, pos_names) in zip(self.sides, side_and_position_names(self.tournament)):
            side_dict = self.side_as_dicts(sheet, side, side_name)

            # Colour result according to outcome of debate
            if hasattr(sheet, 'rank') and len(self.sides) == 4:
                rank = sheet.rank(side)
                side_dict["rank"] = rank
                side_dict["win_style"] = ["success", "info", "warning", "danger"][rank-1]
            elif hasattr(sheet, 'winners'):
                side_dict["win"] = side in sheet.winners()
                side_dict["win_style"] = "success" if side in sheet.winners() else "danger"

            self.speakers_as_dicts(sheet, side_dict, side, pos_names)

            teams.append(side_dict)
        return teams


class DebateResultByAdjudicator(BaseDebateResult):
    """Base class for voting ballots.

    Voting ballots have a DebateResult with one scoresheet per voting adjudicator.
    This also provides access to the TeamScoreByAdj table.

    This mixin presupposes the use of two-team scoresheets, as it would be impossible
    to have a voting BP result (Arrow's impossibility theorem)"""

    teamscorebyadj_fields = ['win', 'margin', 'score']

    is_voting = True

    def __init__(self, ballotsub, load=True):
        super().__init__(ballotsub, load=load)
        self._decision_calculated = False

    # --------------------------------------------------------------------------
    # Management methods
    # --------------------------------------------------------------------------

    def init_blank_buffer(self):
        super().init_blank_buffer()
        self.debateadjs = {}
        self.scoresheets = {}

    def assert_loaded(self):
        super().assert_loaded()
        assert set(self.debate.adjudicators.voting()) == set(self.scoresheets)
        assert set(self.debateadjs) == set(self.scoresheets)
        assert self.sides == ['aff', 'neg'], "VotingDebateResult can only be used for two-team formats."

    def is_complete(self):
        return super().is_complete() and self.debate.adjudicators.has_chair and all(sheet.is_complete() for sheet in self.scoresheets.values())

    def is_valid(self):
        return super().is_valid() and all(sheet.is_valid() for sheet in self.scoresheets.values())

    def identical(self, other):
        if not super().identical(other):
            return False
        if not set(self.scoresheets.keys()) == set(other.scoresheets.keys()):
            return False
        for adj, other_sheet in other.scoresheets.items():
            if not self.scoresheets[adj].identical(other_sheet):
                return False
        return True

    # --------------------------------------------------------------------------
    # Load and save methods
    # --------------------------------------------------------------------------

    def load_scoresheets(self):
        self.debateadjs_query = self.debate.debateadjudicator_set.exclude(
            type=DebateAdjudicator.TYPE_TRAINEE).select_related('adjudicator')
        self.debateadjs = {da.adjudicator: da for da in self.debateadjs_query}
        self.scoresheets = {adj: self.scoresheet_class(
            positions=getattr(self, 'positions', None)) for adj in self.debateadjs.keys()
        }

        teamscorebyadjs = self.ballotsub.teamscorebyadj_set.filter(
            debate_adjudicator__in=self.debateadjs_query,
            debate_team__side__in=self.sides,
            win=True
        ).select_related('debate_adjudicator__adjudicator', 'debate_team')

        for tsba in teamscorebyadjs:
            self.add_winner(tsba.debate_adjudicator.adjudicator, tsba.debate_team.side)

    def save(self):
        super().save()

        for adj, sheet in self.scoresheets.items():
            da = self.debateadjs[adj]
            for side in self.sides:
                dt = self.debateteams[side]
                self.ballotsub.teamscorebyadj_set.update_or_create(
                    debate_team=dt, debate_adjudicator=da,
                    defaults=self.get_defaults_fields('teamscorebyadj', adj, side))

    # --------------------------------------------------------------------------
    # Data setting and retrieval
    # --------------------------------------------------------------------------

    def get_winner(self, adjudicator):
        return next(iter(self.scoresheets[adjudicator].winners()), None)

    def add_winner(self, adjudicator, winner):
        self.scoresheets[adjudicator].add_declared_winner(winner)

    def set_winner(self, adjudicator, winners):
        self.scoresheets[adjudicator].set_declared_winners(winners)

    # --------------------------------------------------------------------------
    # Decision calculation
    # --------------------------------------------------------------------------

    def _requires_decision(default): # noqa: N805
        """Decorator for fields that may require a decision to be reached before accessing.
        It will provide a default (the parameter to itself) if a decision can't be reached
        (i.e. is incomplete) and will get the decision if not loaded.

        A decision is the collation of the various scoresheets by each voting adjudicator
        to form a final result."""
        def wrap(func):
            @wraps(func)
            def wrapped(self, *args, **kwargs):
                if not self.is_complete():
                    return default
                if not self._decision_calculated:
                    self._calculate_decision()
                return func(self, *args, **kwargs)
            return wrapped
        return wrap

    def _calculate_decision(self):
        """Calculates the majority decision and puts the adjudicators for each
        team in self._adjs_by_side and the winning DebateTeam in self._winner.
        If the panel is evenly split, it awards the debate to the team for which
        the chair voted.

        Raises ResultError if the ballot set is incomplete or invalid, or if
        any scoresheet doesn't have a winner.
        """

        if not self.is_valid():
            raise ResultError("Tried to calculate decision on an invalid ballot set.")

        self._adjs_by_side = {side: set() for side in self.sides} # group adjs by vote
        for adj, sheet in self.scoresheets.items():
            if len(sheet.winners()) == 0:  # should never happen
                raise ResultError("The scoresheet for %s does not have a winner." % adj.name)
            winner = self.get_winner(adj)
            self._adjs_by_side[winner].add(adj)

        votes_aff = len(self._adjs_by_side['aff'])
        votes_neg = len(self._adjs_by_side['neg'])

        if votes_aff > votes_neg:
            self._winner = 'aff'
        elif votes_neg > votes_aff:
            self._winner = 'neg'
        else:
            logger.warning("Adjudicators split %d-%d in debate %s, awarding by chair casting vote.",
                           votes_aff, votes_neg, self.debate)
            self._winner = self.get_winner(self.debate.adjudicators.chair)

        self._decision_calculated = True

    @_requires_decision([])
    def majority_adjudicators(self):
        return self._adjs_by_side[self._winner]

    def relevant_adjudicators(self):
        if self.tournament.pref('margin_includes_dissenters'):
            return self.scoresheets.keys()
        else:
            return self.majority_adjudicators()

    def winning_side(self):
        return self._winner

    @_requires_decision(None)
    def winning_dt(self):
        return self.debateteams[self._winner]

    @_requires_decision(None)
    def winning_team(self):
        return self.winning_dt().team

    @_requires_decision(None)
    def losing_dt(self):
        return [dt for s, dt in self.debateteams.items() if s != self._winner][0]

    # --------------------------------------------------------------------------
    # Model fields
    # --------------------------------------------------------------------------

    @_requires_decision(None)
    def teamscore_field_points(self, side):
        return int(side == self._winner)

    @_requires_decision(None)
    def teamscore_field_win(self, side):
        return side == self._winner

    @_requires_decision(None)
    def teamscore_field_votes_given(self, side):
        return len(self._adjs_by_side[side])

    def teamscore_field_votes_possible(self, side):
        # Sides argument is ignored
        return len(self.scoresheets)

    def teamscorebyadj_field_win(self, adj, side):
        return side in self.scoresheets[adj].winners()

    # --------------------------------------------------------------------------
    # Method for UI display
    # --------------------------------------------------------------------------

    def adjudicators_with_splits(self):
        """Iterator. Each iteration is a 3-tuple (adj, adjtype, split), where
        adjtype is a AdjudicatorAllocation.POSITION_* constant, adj is an
        Adjudicator object, and split is True if the adjudicator was in the
        minority and not a trainee, False if the adjudicator was in the majority
        or is a trainee. If there is no available result, split is always
        False.

        Raises a ResultError if the scoresheet is invalid."""

        self._calculate_decision()
        majority = self.majority_adjudicators()
        for adj, adjtype in self.debate.adjudicators.with_positions():
            split = adj not in majority and adjtype != AdjudicatorAllocation.POSITION_TRAINEE
            yield adj, adjtype, split

    def as_dicts(self):
        """Generates a sequence of dicts, each being a scoresheet from an
        adjudicator. This is used in PublicBallotScoresheetsView, which uses
        template public_ballot_set.html."""

        for adj in self.debate.adjudicators.voting():
            sheet_dict = {
                "adjudicator": adj,
                "teams": self.sheet_as_dicts(self.scoresheets[adj]),
            }
            yield sheet_dict


class DebateResultWithScoresMixin:
    """Mixin to provide methods to interact with SpeakerScore."""

    speakerscore_fields = ['score', 'speaker', 'ghost']

    uses_declared_winners = False
    uses_speakers = True

    def __init__(self, ballotsub, load=True):
        super().__init__(ballotsub, load=False)

        self.positions = self.tournament.positions

        if load:
            self.full_load()

    # --------------------------------------------------------------------------
    # Management methods
    # --------------------------------------------------------------------------

    def get_scoresheet_class(self):
        return {
            'none': HighPointWinsRequiredScoresheet,
            'high-points': HighPointWinsRequiredScoresheet,
            'tied-points': TiedPointWinsAllowedScoresheet,
            'low-points': LowPointWinsAllowedScoresheet,
        }[self.winners_declared]

    def init_blank_buffer(self):
        super().init_blank_buffer()
        self.speakers = {side: dict.fromkeys(self.positions, None) for side in self.sides}
        self.ghosts = {side: dict.fromkeys(self.positions, False) for side in self.sides}

    def assert_loaded(self):
        super().assert_loaded()
        assert set(self.speakers) == set(self.sides)
        assert set(self.ghosts) == set(self.sides)
        for side in self.sides:
            assert set(self.speakers[side]) == set(self.positions)
            assert set(self.ghosts[side]) == set(self.positions)

    def is_complete(self):
        return super().is_complete() and not any(self.speakers[s][p] is None for s in self.sides for p in self.positions)

    def identical(self, other):
        if not super().identical(other):
            return False
        if self.speakers != other.speakers:
            return False
        if self.ghosts != other.ghosts:
            return False
        return True

    # --------------------------------------------------------------------------
    # Load and save methods
    # --------------------------------------------------------------------------

    def load_from_db(self):
        super().load_from_db()
        self.load_speakers()

    def load_speakers(self):
        """Loads team and speaker identities from the database into the buffer."""

        if not self.debate.sides_confirmed:
            return  # don't load if sides aren't confirmed

        speakerscores = self.ballotsub.speakerscore_set.filter(
            debate_team__side__in=self.sides,
            position__in=self.positions,
<<<<<<< HEAD
        ).select_related('speaker', 'debate_team')
=======
        ).select_related('debate_team')
>>>>>>> 603ae8d5

        for ss in speakerscores:
            self.speakers[ss.debate_team.side][ss.position] = ss.speaker
            self.ghosts[ss.debate_team.side][ss.position] = ss.ghost

    def save(self):
        super().save()

        for side in self.sides:
            dt = self.debateteams[side]
            for pos in self.positions:
                self.ballotsub.speakerscore_set.update_or_create(debate_team=dt,
                    position=pos, defaults=self.get_defaults_fields('speakerscore', side, pos))

    # --------------------------------------------------------------------------
    # Data setting and retrieval
    # --------------------------------------------------------------------------

    def get_speaker(self, side, position):
        return self.speakers[side].get(position)

    def set_speaker(self, side, position, speaker):
        if self.debateteams[side] is None:
            raise TypeError("Set sides using self.set_sides() before setting speakers")
        team = self.debateteams[side].team
        if speaker not in team.speakers:
            logger.error("Speaker %s isn't in team %s", speaker.name, team.short_name)
            return
        self.speakers[side][position] = speaker

    def get_ghost(self, side, position):
        return self.ghosts[side].get(position)

    def set_ghost(self, side, position, is_ghost):
        self.ghosts[side][position] = is_ghost

    # --------------------------------------------------------------------------
    # Model fields
    # --------------------------------------------------------------------------

    def speakerscore_field_speaker(self, side, position):
        return self.speakers[side][position]

    def speakerscore_field_ghost(self, side, position):
        return self.ghosts[side][position]

    def teamscore_field_margin(self, side):
        return self.calculate_full_margin(side)

    # --------------------------------------------------------------------------
    # Other common functionality (helper functions)
    # --------------------------------------------------------------------------

    def calculate_full_margin(self, side):
        if len(self.sides) == 4:
            return None

        aff_total = self.teamscore_field_score('aff')
        neg_total = self.teamscore_field_score('neg')
        return self.calculate_margin(side, aff_total, neg_total)

    def calculate_margin(self, side, aff_total, neg_total):
        if aff_total is None or neg_total is None:
            return None

        if side == 'aff':
            return aff_total - neg_total
        elif side == 'neg':
            return neg_total - aff_total
        else:
            raise ValueError("side must be 'aff' or 'neg'")

    # --------------------------------------------------------------------------
    # Method for UI display
    # --------------------------------------------------------------------------

    def side_as_dicts(self, sheet, side, side_name):
        return {
            **super().side_as_dicts(sheet, side, side_name),
            "total": sheet.get_total(side),
            "speakers": [],
        }

    def speakers_as_dicts(self, sheet, side_dict, side, pos_names):
        for pos, pos_name in zip(self.positions, pos_names):
            side_dict["speakers"].append({
                "pos": pos,
                "name": pos_name,
                "speaker": self.get_speaker(side, pos),
                "score": sheet.get_score(side, pos),
            })


class ConsensusDebateResult(BaseDebateResult):
    """Consensus debate result without scores"""

    def init_blank_buffer(self):
        super().init_blank_buffer()
        self.scoresheet = self.scoresheet_class(positions=getattr(self, 'positions', None))
        if len(self.sides) == 4 and self.debate.round.is_last:
            self.scoresheet.number_winners = 1

    def is_complete(self):
        return super().is_complete() and self.scoresheet.is_complete()

    def is_valid(self):
        return super().is_valid() and self.scoresheet.is_valid()

    def get_scoresheet_class(self):
        if len(self.sides) == 2:
            return super().get_scoresheet_class()
        elif len(self.sides) == 4:
            return BPEliminationScoresheet

    def load_scoresheets(self):
        super().load_scoresheets()

        for team in self.ballotsub.teamscore_set.select_related('debate_team').all():
            if team.win:
                self.add_winner(team.debate_team.side)

    def get_winner(self):
        return self.scoresheet.winners()

    def add_winner(self, winner):
        self.scoresheet.add_declared_winner(winner)

    def set_winner(self, winners):
        self.scoresheet.set_declared_winners(winners)

    def winning_side(self):
        if len(self.get_winner()) == 0:
            return None
        assert len(self.get_winner()) == 1, "Should not be called with BP"
        return next(iter(self.get_winner()))

    def winning_dt(self):
        return self.debateteams.get(self.winning_side())

    def winning_team(self):
        return self.winning_dt().team

    def losing_dt(self):
        return [dt for s, dt in self.debateteams.items() if s != self.winning_side()][0]

    # --------------------------------------------------------------------------
    # BP Elimination-specific methods
    # --------------------------------------------------------------------------

    def is_elimination(self):
        return not hasattr(self.scoresheet, 'ranked_sides')

    def advancing_dt(self):
        return [dt for s, dt in self.debateteams.items() if s in self.get_winner()]

    def eliminated_dt(self):
        return [dt for s, dt in self.debateteams.items() if s not in self.get_winner()]

    def get_ranked_dt(self):
        return [self.debateteams[s] for s in self.scoresheet.ranked_sides()]

    # --------------------------------------------------------------------------
    # Management methods
    # --------------------------------------------------------------------------

    def identical(self, other):
        return super().identical(other) and self.scoresheet.identical(other.scoresheet)

    # --------------------------------------------------------------------------
    # Team score fields
    # --------------------------------------------------------------------------

    def teamscore_field_points(self, side):
        if not hasattr(self.scoresheet, 'rank'):
            return None
        return len(self.sides) - self.scoresheet.rank(side)

    def teamscore_field_win(self, side):
        return side in self.scoresheet.winners()

    def as_dicts(self):
        yield {'teams': self.sheet_as_dicts(self.scoresheet)}


class ConsensusDebateResultWithScores(DebateResultWithScoresMixin, ConsensusDebateResult):
    """Consensus debate result including speaker scores"""

    def get_scoresheet_class(self):
        if len(self.sides) == 2:
            return super().get_scoresheet_class()
        elif len(self.sides) == 4:
            return BPScoresheet

    def load_scoresheets(self):
        super().load_scoresheets()

        speakerscore = self.ballotsub.speakerscore_set.filter(
            debate_team__side__in=self.sides,
            position__in=self.positions,
        ).select_related('debate_team')

        for ss in speakerscore:
            self.set_score(ss.debate_team.side, ss.position, ss.score)

    def set_score(self, side, position, score):
        self.scoresheet.set_score(side, position, score)

    # --------------------------------------------------------------------------
    # Model fields
    # --------------------------------------------------------------------------

    def speakerscore_field_score(self, side, position):
        return self.scoresheet.get_score(side, position)
    get_score = speakerscore_field_score

    def teamscore_field_score(self, side):
        return self.scoresheet.get_total(side)


class DebateResultByAdjudicatorWithScores(DebateResultWithScoresMixin, DebateResultByAdjudicator):
    """Gives access to SpeakerScoreByAdj and scores of TeamScoreByAdj"""

    speakerscorebyadj_fields = ['score']

    # --------------------------------------------------------------------------
    # Load and save methods
    # --------------------------------------------------------------------------

    def load_scoresheets(self):
        super().load_scoresheets()

        speakerscorebyadjs = self.ballotsub.speakerscorebyadj_set.filter(
            debate_adjudicator__in=self.debateadjs_query,
            debate_team__side__in=self.sides,
            position__in=self.positions,
        ).select_related('debate_adjudicator__adjudicator', 'debate_adjudicator__adjudicator__institution',
                         'debate_team')

        for ssba in speakerscorebyadjs:
            self.set_score(ssba.debate_adjudicator.adjudicator,
                           ssba.debate_team.side, ssba.position, ssba.score)

    def save(self):
        super().save()

        for adj, sheet in self.scoresheets.items():
            da = self.debateadjs[adj]
            for side in self.sides:
                dt = self.debateteams[side]
                for pos in self.positions:
                    self.ballotsub.speakerscorebyadj_set.update_or_create(
                        debate_team=dt, debate_adjudicator=da, position=pos,
                        defaults=self.get_defaults_fields('speakerscorebyadj', adj, side, pos))

<<<<<<< HEAD
    def set_score(self, adjudicator, side, position, score):
        self.scoresheets[adjudicator].set_score(side, position, score)
=======
    def load_advancing(self):
        queryset = self.ballotsub.teamscore_set.filter(
            debate_team__side__in=self.sides, win=True,
        ).values_list('debate_team__side', flat=True)
        self.advancing = list(queryset)
>>>>>>> 603ae8d5

    # --------------------------------------------------------------------------
    # Model fields
    # --------------------------------------------------------------------------

    def teamscorebyadj_field_margin(self, adj, side):
        return self.calculate_margin_by_adj(adj, side)

    def teamscorebyadj_field_score(self, adj, side):
        return self.scoresheets[adj].get_total(side)

    def teamscore_field_score(self, side):
        # Should be decision-decorated
        if not self.is_complete():
            return None
        if not self._decision_calculated:
            self._calculate_decision()
        return mean(self.scoresheets[adj].get_total(side) for adj in self.relevant_adjudicators())

    def speakerscorebyadj_field_score(self, adjudicator, side, position):
        return self.scoresheets[adjudicator].get_score(side, position)
    get_score = speakerscorebyadj_field_score

    def speakerscore_field_score(self, side, position):
        # Should be decision-decorated
        if not self.is_complete():
            return None
        if not self._decision_calculated:
            self._calculate_decision()
        return mean(self.scoresheets[adj].get_score(side, position) for adj in self.relevant_adjudicators())

    # --------------------------------------------------------------------------
    # Other common functionality (helper functions)
    # --------------------------------------------------------------------------

    def calculate_margin_by_adj(self, adj, side):
        # The purpose of this function is to prevent code duplication between
        # other functions that require a teamscore_field_margin() method.
        aff_total = self.teamscorebyadj_field_score(adj, 'aff')
        neg_total = self.teamscorebyadj_field_score(adj, 'neg')
        self.calculate_margin(side, aff_total, neg_total)<|MERGE_RESOLUTION|>--- conflicted
+++ resolved
@@ -651,11 +651,7 @@
         speakerscores = self.ballotsub.speakerscore_set.filter(
             debate_team__side__in=self.sides,
             position__in=self.positions,
-<<<<<<< HEAD
         ).select_related('speaker', 'debate_team')
-=======
-        ).select_related('debate_team')
->>>>>>> 603ae8d5
 
         for ss in speakerscores:
             self.speakers[ss.debate_team.side][ss.position] = ss.speaker
@@ -910,16 +906,8 @@
                         debate_team=dt, debate_adjudicator=da, position=pos,
                         defaults=self.get_defaults_fields('speakerscorebyadj', adj, side, pos))
 
-<<<<<<< HEAD
     def set_score(self, adjudicator, side, position, score):
         self.scoresheets[adjudicator].set_score(side, position, score)
-=======
-    def load_advancing(self):
-        queryset = self.ballotsub.teamscore_set.filter(
-            debate_team__side__in=self.sides, win=True,
-        ).values_list('debate_team__side', flat=True)
-        self.advancing = list(queryset)
->>>>>>> 603ae8d5
 
     # --------------------------------------------------------------------------
     # Model fields
