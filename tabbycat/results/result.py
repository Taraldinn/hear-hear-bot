"""Debate result classes.

Debate result classes aggregate scoresheets to produce results for an entire
debate, and interact with the database with respect to models recording scores
given in the debate. They do not deal with metadata (like motions), only scores
and results. These classes track team and speaker identities, so that they can
save them to the database.

These classes never read TeamScore instances. When loading existing results,
they rely on scoresheets, which in turn rely on SpeakerScoreByAdj (for voting
decisions), SpeakerScore (for consensus decisions), and TeamScoreByAdj (for
declared winner decisions) to calculate results. However, these classes do
*save* TeamScore objects, overwriting existing objects if necessary, so that
other parts of Tabbycat (e.g., standings) don't have to recalculate them.

A debate result class is associated with a ballot submission, not a debate. This
allows multiple versions of the result to be retained for a single debate, which
helps avoid data loss when multiple results are (presumably erroneously)
submitted. However, these classes do not edit or save the BallotSubmission
instances; the instance passed to it is used only for looking up related
objects.

Notes on terminology:
 - "Position" in this file always means speaker position as a number. Replies
   take the number one greater than the last substantive speaker.
 - "Side" means the team position, e.g. affirmative (in two-team) or opening
   government (in BP). By convention, these are represented as strings.
 - "Team" refers to the actual team (e.g. Auckland 1).

A few notes on error checking:
 - In general, the validity of 'side' and 'position' arguments aren't checked.
   It is the responsibility of the caller to comply with valid values.
 - When loading from the database, it filters for `self.sides` and
   `self.positions` to prevent queries from returning instances with invalid
   side and position arguments.
 - When scores aren't being used, `self.positions` should be set to an empty
   list. It it assumed that this is sufficient to prevent it from calling
   methods specific to classes inheriting `ScoreMixin` (in scoresheet.py).
"""

import logging
from functools import wraps
from statistics import mean

from adjallocation.allocation import AdjudicatorAllocation
from adjallocation.models import DebateAdjudicator

from .scoresheet import (BPEliminationScoresheet, BPScoresheet, HighPointWinsRequiredScoresheet, LowPointWinsAllowedScoresheet,
                         ResultOnlyScoresheet, TiedPointWinsAllowedScoresheet)
from .utils import side_and_position_names

logger = logging.getLogger(__name__)


class ResultError(RuntimeError):
    pass


def get_result_class(round, tournament=None):
    if tournament is None:
        tournament = round.tournament

    teams_in_debate = tournament.pref('teams_in_debate')
    ballots_per_debate = round.ballots_per_debate
    scores_in_debate = tournament.pref('speakers_in_ballots')

    if ballots_per_debate == 'per-adj' and teams_in_debate == 'two':
        if scores_in_debate == 'prelim' and round.is_break_round or scores_in_debate == 'never':
            return DebateResultByAdjudicator
        else:
            return DebateResultByAdjudicatorWithScores
    elif ballots_per_debate == 'per-debate':
        uses_scores_in_break = teams_in_debate == 'bp' or scores_in_debate == 'prelim'
        if uses_scores_in_break and round.is_break_round or scores_in_debate == 'never':
            return ConsensusDebateResult
        else:
            return ConsensusDebateResultWithScores
    else:
        raise ValueError("Invalid combination for 'ballots_per_debate' and 'teams_in_debate' preferences: %s, %s" %
                (ballots_per_debate, teams_in_debate))


def get_class_name(round, tournament=None):
    return get_result_class(round, tournament).__name__


def DebateResult(ballotsub, *args, **kwargs):  # noqa: N802 (factory function)
    """Factory function. Returns an instance of a subclass of BaseDebateResult
    appropriate for the ballot submission's tournament's settings.

    If `tournament` is provided as a keyword argument, the function wil use this
    to determine which subclass it should instantiate, rather than fetching
    `ballotsub.debate.round.tournament`. Callers can use this on repeated calls
    to avoid a deluge of repeated SQL queries.

    The different subclasses have different method signatures. It is the
    responsibility of the caller to ensure that it conforms with the signatures
    of the returned instance. The caller can do so by checking the `.is_voting`
    attribute of the returned instance.
    """
    r = ballotsub.debate.round
    tournament = kwargs.pop('tournament', None)
    if tournament is None:
        tournament = ballotsub.debate.round.tournament

    result_class = get_result_class(r, tournament)
    return result_class(ballotsub, *args, **kwargs)


class BaseDebateResult:
    """Base class for debate result.

    The base class implements management of debate teams, side allocations and
    team score saving.

    The loading process calls three functions in turn:
      - First, it calls `self.init_blank_buffer()`, which should initialize
        "blank" buffers for all information that it stores to eventually be
        saved to the database.
      - Then, it calls `self.load_from_db()`, which reads the database and
        populates the buffers accordingly.
      - Finally, it calls, `self.assert_loaded()`, which verifies that the
        buffers are of the correct form, and raises an `AssertionError` if they
        are not. (It does not check for completeness, only form.)

    Debate result classes don't edit BallotSubmission instances themselves, only
    objects related to them. Therefore, when saving, this class does NOT call
    `self.ballotsub.save()`. It is the responsibility of the caller to save the
    BallotSubmission. Because this class saves related objects, new
    BallotSubmission instances must have been saved to the database before the
    debate result is saved.

    Subclasses should extend these functions as necessary to accommodate the
    additional buffers they add to the class.

    Subclasses should implement a `teamscore_field_<fieldname>` method for each
    field of TeamScore that is relevant to them, for example,
    `teamscore_field_win(side)` or `teamscore_field_margin(side)`. These methods
    take one argument, a side string, e.g. `'aff'` or `'og'`, and return the
    value that should be saved to that field. When saving TeamScore objects to
    the database, the base class calls these methods to get the value it should
    save to that field. If the method does not exist, it does not write to that
    field, which normally means that the field will be left as null.
    """

<<<<<<< HEAD
    teamscore_fields = ['points', 'win', 'margin', 'score', 'votes_given', 'votes_possible', 'forfeit']
=======
    TEAMSCORE_FIELDS = ['points', 'win', 'margin', 'score', 'votes_given', 'votes_possible']
>>>>>>> e2684d9e

    is_voting = False
    uses_declared_winners = True
    uses_speakers = False

    def __init__(self, ballotsub, load=True):
        """Constructor.
        `ballotsub` must be a BallotSubmission.

        If `load` is False, the constructor will not load any data from the
        database (at all). It is then the responsibility of the caller to do so;
        the instance will crash otherwise, as the relevant attributes will not
        be created. (For example, in prefetch.py, `populate_results()` uses this
        to load results in bulk.) Callers can use `.init_blank_buffer()` to
        initialize the correct buffers and `.assert_loaded()` to check that data
        was loaded correctly.
        """

        self.ballotsub = ballotsub
        self.debate = ballotsub.debate
        self.tournament = self.debate.round.tournament
        self.sides = self.tournament.sides

        # Needed here (not in ScoresMixin) as is called by `.get_scoresheet_class()`
        self.winners_declared = self.tournament.pref('winners_in_ballots')

        self.scoresheet_class = self.get_scoresheet_class()

        if load:
            self.full_load()

    def __repr__(self):
        return "<{classname} at {id:#x} for {bsub!s}>".format(
            classname=self.__class__.__name__, id=id(self), bsub=self.ballotsub)

    # --------------------------------------------------------------------------
    # Management methods
    # --------------------------------------------------------------------------

    def get_scoresheet_class(self):
        return ResultOnlyScoresheet

    def full_load(self):
        self.init_blank_buffer()
        self.load_from_db()
        self.assert_loaded()

    def init_blank_buffer(self):
        """Initialises the data attributes. External initialisers might find
        this helpful. The `self.sides` and `self.positions` attributes must be
        set prior to calling this function. Subclasses should extend this
        method as necessary.
        """
        self.debateteams = dict.fromkeys(self.sides, None)

    def assert_loaded(self):
        """Raise an AssertionError if there is some problem with the data
        structure. External initialisers might find this helpful. Subclasses
        should extend this method as necessary."""
        assert set(self.debateteams) == set(self.sides)

    def is_complete(self):
        """Returns True if all elements of the results have been populated;
        False if any one is missing.  Logs (but does not raise) the exception if
        self.assert_loaded() fails.

        Subclasses should extend this method as necessary."""

        try:
            self.assert_loaded()
        except AssertionError:
            logger.exception("When checking for completeness, DebateResult.assert_loaded() failed.")
            return False

        return not any(self.debateteams[side] is None for side in self.sides)

    def is_valid(self):
        """Returns True if the result is a valid result, i.e., contains no
        contradictions. The base implementation just calls `self.is_complete()`.
        If this is overridden, it must return False if `self.is_complete()` is
        False."""
        return self.is_complete()

    def identical(self, other):
        """Returns True of all fields are the same as those in `other`."""
        if self.debateteams != other.debateteams:
            return False
        return True

    # --------------------------------------------------------------------------
    # Load and save methods
    # --------------------------------------------------------------------------

    def load_from_db(self):
        """Populates the buffer from the database. Subclasses should extend this
        method as necessary."""
        self.load_debateteams()
        self.load_scoresheets()

    def load_debateteams(self):

        if not self.debate.sides_confirmed:
            return  # don't load if sides aren't confirmed

        debateteams = self.debate.debateteam_set.filter(
                side__in=self.sides).select_related('team')

        for dt in debateteams:
            self.debateteams[dt.side] = dt

    def load_scoresheets(self, **kwargs):
        pass

    def save(self):
        """Saves to the database.
        Raises ResultError if the ballot set is incomplete or invalid."""

        if not self.is_valid():
            raise ResultError("Tried to save an invalid result.")

        for side in self.sides:
            dt = self.debateteams[side]

            self.ballotsub.teamscore_set.update_or_create(debate_team=dt,
                    defaults=self.get_defaults_fields('teamscore', side))

    def get_defaults_fields(self, model, *args):
        """Collects fields defined in subclasses"""
        fields = {}
        model_fields = getattr(self, '%s_fields' % model, None)
        if model_fields is None:
            raise ResultError("Unrecognized model: %s" % model)
        for field in model_fields:
            get_field = getattr(self, '%s_field_%s' % (model, field), None)
            if get_field is not None:
                fields[field] = get_field(*args)
        return fields

    # --------------------------------------------------------------------------
    # Data setting and retrieval
    # --------------------------------------------------------------------------

    def set_sides(self, *teams):
        """Sets the sides, saving the sides to the database immediately.
        Arguments must be a list of Team instances, which each must relate to a
        DebateTeam instance in this debate. (Sides are saved immediately to
        enable the use of side keys to refer to teams.)"""

        debateteams_by_team = {dt.team: dt for dt in self.debate.debateteam_set.filter(team__in=teams)}
        for side, team in zip(self.sides, teams):
            try:
                debateteam = debateteams_by_team[team]
            except KeyError:
                raise ValueError("Team %s is not in debate %s" % (team, self.debate))
            debateteam.side = side
            debateteam.save()

        self.debate.sides_confirmed = True
        self.debate.save()

        self.debate._populate_teams()  # refresh
        self.load_debateteams()  # refresh

    def winning_side(self):
        raise NotImplementedError

    def winning_team(self):
        raise NotImplementedError

    # --------------------------------------------------------------------------
    # Other common functionality (helper functions)
    # --------------------------------------------------------------------------

    def side_as_dicts(self, sheet, side, side_name):
        return {
            "side": side_name,
            "team": self.debateteams[side].team,
        }

    def speakers_as_dicts(self, sheet, side_dict, side, pos_names):
        pass

    def sheet_as_dicts(self, sheet):
        """Returns a list of dicts, each being a team in the debate. Used by
        subclasses' `as_dicts()` methods."""
        teams = []
        for side, (side_name, pos_names) in zip(self.sides, side_and_position_names(self.tournament)):
            side_dict = self.side_as_dicts(sheet, side, side_name)

            # Colour result according to outcome of debate
            if hasattr(sheet, 'winners'):
                side_dict["win_style"] = "success" if side in sheet.winners() else "danger"
            elif hasattr(sheet, 'rank'):
                rank = sheet.rank(side)
                if rank:
                    side_dict["win_style"] = ["success", "info", "warning", "danger"][rank-1]

            self.speakers_as_dicts(sheet, side_dict, side, pos_names)

            teams.append(side_dict)
        return teams


class DebateResultByAdjudicator(BaseDebateResult):
    """Base class for voting ballots.

    Voting ballots have a DebateResult with one scoresheet per voting adjudicator.
    This also provides access to the TeamScoreByAdj table.

    This mixin presupposes the use of two-team scoresheets, as it would be impossible
    to have a voting BP result (Arrow's impossibility theorem)"""

    teamscorebyadj_fields = ['win', 'margin', 'score']

    is_voting = True

    def __init__(self, ballotsub, load=True):
        super().__init__(ballotsub, load=load)
        self._decision_calculated = False

    # --------------------------------------------------------------------------
    # Management methods
    # --------------------------------------------------------------------------

    def init_blank_buffer(self):
        super().init_blank_buffer()
        self.debateadjs = {}
        self.scoresheets = {}

    def assert_loaded(self):
        super().assert_loaded()
        assert set(self.debate.adjudicators.voting()) == set(self.scoresheets)
        assert set(self.debateadjs) == set(self.scoresheets)
        assert self.sides == ['aff', 'neg'], "VotingDebateResult can only be used for two-team formats."

    def is_complete(self):
        return super().is_complete() and self.debate.adjudicators.has_chair and all(sheet.is_complete() for sheet in self.scoresheets.values())

    def is_valid(self):
        return super().is_valid() and all(sheet.is_valid() for sheet in self.scoresheets.values())

    def identical(self, other):
        if not super().identical(other):
            return False
        if not set(self.scoresheets.keys()) == set(other.scoresheets.keys()):
            return False
        for adj, other_sheet in other.scoresheets.items():
            if not self.scoresheets[adj].identical(other_sheet):
                return False
        return True

    # --------------------------------------------------------------------------
    # Load and save methods
    # --------------------------------------------------------------------------

    def load_scoresheets(self):
        self.debateadjs_query = self.debate.debateadjudicator_set.exclude(
            type=DebateAdjudicator.TYPE_TRAINEE).select_related('adjudicator')
        self.debateadjs = {da.adjudicator: da for da in self.debateadjs_query}
        self.scoresheets = {adj: self.scoresheet_class(
            positions=getattr(self, 'positions', None)) for adj in self.debateadjs.keys()
        }

        teamscorebyadjs = self.ballotsub.teamscorebyadj_set.filter(
            debate_adjudicator__in=self.debateadjs_query,
            debate_team__side__in=self.sides
        ).select_related('debate_adjudicator__adjudicator', 'debate_adjudicator__adjudicator__institution', 'debate_team')

        for tsba in teamscorebyadjs:
            if tsba.win:
                self.add_winner(tsba.debate_adjudicator.adjudicator, tsba.debate_team.side)

    def save(self):
        super().save()

        for adj, sheet in self.scoresheets.items():
            da = self.debateadjs[adj]
            for side in self.sides:
                dt = self.debateteams[side]
                self.ballotsub.teamscorebyadj_set.update_or_create(
                    debate_team=dt, debate_adjudicator=da,
                    defaults=self.get_defaults_fields('teamscorebyadj', adj, side))

    # --------------------------------------------------------------------------
    # Data setting and retrieval
    # --------------------------------------------------------------------------

    def get_winner(self, adjudicator):
        if len(self.scoresheets[adjudicator].winners()) == 0:
            return None
        return self.scoresheets[adjudicator].winners()[0]

    def add_winner(self, adjudicator, winner):
        self.scoresheets[adjudicator].add_declared_winner(winner)

    def set_winner(self, adjudicator, winner):
        assert isinstance(winner, list)
        self.scoresheets[adjudicator].set_declared_winners(winner)

    # --------------------------------------------------------------------------
    # Decision calculation
    # --------------------------------------------------------------------------

    def _requires_decision(default): # noqa: N805
        """Decorator for fields that may require a decision to be reached before accessing.
        It will provide a default (the parameter to itself) if a decision can't be reached
        (i.e. is incomplete) and will get the decision if not loaded.

        A decision is the collation of the various scoresheets by each voting adjudicator
        to form a final result."""
        def wrap(func):
            @wraps(func)
            def wrapped(self, *args, **kwargs):
                if not self.is_complete():
                    return default
                if not self._decision_calculated:
                    self._calculate_decision()
                return func(self, *args, **kwargs)
            return wrapped
        return wrap

    def _calculate_decision(self):
        """Calculates the majority decision and puts the adjudicators for each
        team in self._adjs_by_side and the winning DebateTeam in self._winner.
        If the panel is evenly split, it awards the debate to the team for which
        the chair voted.

        Raises ResultError if the ballot set is incomplete or invalid, or if
        any scoresheet doesn't have a winner.
        """

        if not self.is_valid():
            raise ResultError("Tried to calculate decision on an invalid ballot set.")

        self._adjs_by_side = {side: [] for side in self.sides} # group adjs by vote
        for adj, sheet in self.scoresheets.items():
            winner = sheet.winners()
            if len(winner) == 0:  # should never happen
                raise ResultError("The scoresheet for %s does not have a winner." % adj.name)
            winner = winner[0]
            self._adjs_by_side[winner].append(adj)

        votes_aff = len(self._adjs_by_side['aff'])
        votes_neg = len(self._adjs_by_side['neg'])

        if votes_aff > votes_neg:
            self._winner = 'aff'
        elif votes_neg > votes_aff:
            self._winner = 'neg'
        else:
            logger.warning("Adjudicators split %d-%d in debate %s, awarding by chair casting vote.",
                           votes_aff, votes_neg, self.debate)
            self._winner = self.scoresheets[self.debate.adjudicators.chair].winners()[0]

        self._decision_calculated = True

    @_requires_decision([])
    def majority_adjudicators(self):
        return self._adjs_by_side[self._winner]

    def relevant_adjudicators(self):
        if self.tournament.pref('margin_includes_dissenters'):
            return self.scoresheets.keys()
        else:
            return self.majority_adjudicators()

    def winning_side(self):
        return self._winner

    @_requires_decision(None)
    def winning_team(self):
        return self.debateteams[self._winner].team

    # --------------------------------------------------------------------------
    # Model fields
    # --------------------------------------------------------------------------

    @_requires_decision(None)
    def teamscore_field_points(self, side):
        return int(side == self._winner)

    @_requires_decision(None)
    def teamscore_field_win(self, side):
        return side == self._winner

    @_requires_decision(None)
    def teamscore_field_votes_given(self, side):
        return len(self._adjs_by_side[side])

    def teamscore_field_votes_possible(self, side):
        # Sides argument is ignored
        return len(self.scoresheets)

    def teamscorebyadj_field_win(self, adj, side):
        return side in self.scoresheets[adj].winners()

    # --------------------------------------------------------------------------
    # Method for UI display
    # --------------------------------------------------------------------------

    def adjudicators_with_splits(self):
        """Iterator. Each iteration is a 3-tuple (adj, adjtype, split), where
        adjtype is a AdjudicatorAllocation.POSITION_* constant, adj is an
        Adjudicator object, and split is True if the adjudicator was in the
        minority and not a trainee, False if the adjudicator was in the majority
        or is a trainee. If there is no available result, split is always
        False.

        Raises a ResultError if the scoresheet is invalid."""

        self._calculate_decision()
        majority = self.majority_adjudicators()
        for adj, adjtype in self.debate.adjudicators.with_positions():
            split = adj not in majority and adjtype != AdjudicatorAllocation.POSITION_TRAINEE
            yield adj, adjtype, split

    def as_dicts(self):
        """Generates a sequence of dicts, each being a scoresheet from an
        adjudicator. This is used in PublicBallotScoresheetsView, which uses
        template public_ballot_set.html."""

        for adj in self.debate.adjudicators.voting():
            sheet_dict = {
                "adjudicator": adj,
                "teams": self.sheet_as_dicts(self.scoresheets[adj])
            }
            sheet_dict["adjudicator"] = adj
            yield sheet_dict


class DebateResultWithScoresMixin:
    """Mixin to provide methods to interact with SpeakerScore."""

    speakerscore_fields = ['score', 'speaker', 'ghost']

    uses_declared_winners = False
    uses_speakers = True

    def __init__(self, ballotsub, load=True):
        super().__init__(ballotsub, load=False)

        self.positions = self.tournament.positions

        if load:
            self.full_load()

    # --------------------------------------------------------------------------
    # Management methods
    # --------------------------------------------------------------------------

    def get_scoresheet_class(self):
        return {
            'none': HighPointWinsRequiredScoresheet,
            'high-points': HighPointWinsRequiredScoresheet,
            'tied-points': TiedPointWinsAllowedScoresheet,
            'low-points': LowPointWinsAllowedScoresheet,
        }[self.winners_declared]

    def init_blank_buffer(self):
        super().init_blank_buffer()
        self.speakers = {side: dict.fromkeys(self.positions, None) for side in self.sides}
        self.ghosts = {side: dict.fromkeys(self.positions, False) for side in self.sides}

    def assert_loaded(self):
        super().assert_loaded()
        assert set(self.speakers) == set(self.sides)
        assert set(self.ghosts) == set(self.sides)
        for side in self.sides:
            assert set(self.speakers[side]) == set(self.positions)
            assert set(self.ghosts[side]) == set(self.positions)

    def is_complete(self):
        return super().is_complete() and not any(self.speakers[s][p] is None for s in self.sides for p in self.positions)

    def identical(self, other):
        if not super().identical(other):
            return False
        if self.speakers != other.speakers:
            return False
        if self.ghosts != other.ghosts:
            return False
        return True

    # --------------------------------------------------------------------------
    # Load and save methods
    # --------------------------------------------------------------------------

    def load_from_db(self):
        super().load_from_db()
        self.load_speakers()

    def load_speakers(self):
        """Loads team and speaker identities from the database into the buffer."""

        if not self.debate.sides_confirmed:
            return  # don't load if sides aren't confirmed

        speakerscores = self.ballotsub.speakerscore_set.filter(
            debate_team__side__in=self.sides,
            position__in=self.positions,
        ).select_related('speaker', 'debate_team')

        for ss in speakerscores:
            self.speakers[ss.debate_team.side][ss.position] = ss.speaker
            self.ghosts[ss.debate_team.side][ss.position] = ss.ghost

    def save(self):
        super().save()

        for side in self.sides:
            dt = self.debateteams[side]
            for pos in self.positions:
                self.ballotsub.speakerscore_set.update_or_create(debate_team=dt,
                    position=pos, defaults=self.get_defaults_fields('speakerscore', side, pos))

    # --------------------------------------------------------------------------
    # Data setting and retrieval
    # --------------------------------------------------------------------------

    def get_speaker(self, side, position):
        return self.speakers[side].get(position)

    def set_speaker(self, side, position, speaker):
        if self.debateteams[side] is None:
            raise TypeError("Set sides using self.set_sides() before setting speakers")
        team = self.debateteams[side].team
        if speaker not in team.speakers:
            logger.error("Speaker %s isn't in team %s", speaker.name, team.short_name)
            return
        self.speakers[side][position] = speaker

    def get_ghost(self, side, position):
        return self.ghosts[side].get(position)

    def set_ghost(self, side, position, is_ghost):
        self.ghosts[side][position] = is_ghost

    # --------------------------------------------------------------------------
    # Model fields
    # --------------------------------------------------------------------------

    def speakerscore_field_speaker(self, side, position):
        return self.speakers[side][position]

    def speakerscore_field_ghost(self, side, position):
        return self.ghosts[side][position]

    def teamscore_field_margin(self, side):
        return self.calculate_full_margin(side)

    # --------------------------------------------------------------------------
    # Other common functionality (helper functions)
    # --------------------------------------------------------------------------

    def calculate_full_margin(self, side):
        if len(self.sides) == 4:
            return None

        aff_total = self.teamscore_field_score('aff')
        neg_total = self.teamscore_field_score('neg')
        return self.calculate_margin(side, aff_total, neg_total)

    def calculate_margin(self, side, aff_total, neg_total):
        if aff_total is None or neg_total is None:
            return None

        if side == 'aff':
            return aff_total - neg_total
        elif side == 'neg':
            return neg_total - aff_total
        else:
            raise ValueError("side must be 'aff' or 'neg'")

    # --------------------------------------------------------------------------
    # Method for UI display
    # --------------------------------------------------------------------------

    def side_as_dicts(self, sheet, side, side_name):
        return {
            **super().side_as_dicts(side, side_name),
            "total": sheet.get_total(side),
            "speakers": [],
        }

    def speakers_as_dicts(self, sheet, side_dict, side, pos_names):
        for pos, pos_name in zip(self.positions, pos_names):
            side_dict["speakers"].append({
                "pos": pos,
                "name": pos_name,
                "speaker": self.get_speaker(side, pos),
                "score": sheet.get_score(side, pos),
            })


class ConsensusDebateResult(BaseDebateResult):
    """Consensus debate result without scores"""

    def init_blank_buffer(self):
        super().init_blank_buffer()
        self.scoresheet = self.scoresheet_class(positions=getattr(self, 'positions', None))

    def is_complete(self):
        return super().is_complete() and self.scoresheet.is_complete()

    def is_valid(self):
        return super().is_valid() and self.scoresheet.is_valid()

    def get_scoresheet_class(self):
        if len(self.sides) == 2:
            return super().get_scoresheet_class()
        elif len(self.sides) == 4:
            return BPEliminationScoresheet

    def get_winner(self):
        if len(self.scoresheet.winners()) == 0:
            return None
        return self.scoresheet.winners()

    def add_winner(self, winner):
        self.scoresheet.add_declared_winner(winner)

    def set_winner(self, winner):
        self.scoresheet.set_declared_winners([winner])

    def winning_side(self):
        if self.get_winner() is None:
            return None
        assert len(self.get_winner()) == 1
        return self.get_winner()[0]

    def winning_team(self):
        return self.debateteams[self.winning_side()].team

    # --------------------------------------------------------------------------
    # Management methods
    # --------------------------------------------------------------------------

    def identical(self, other):
        return super().identical(other) and self.scoresheet.identical(other.scoresheet)

    # --------------------------------------------------------------------------
    # Team score fields
    # --------------------------------------------------------------------------

    def teamscore_field_points(self, side):
        if not hasattr(self.scoresheet, 'rank'):
            return None
        return len(self.sides) - self.scoresheet.rank(side)

    def teamscore_field_win(self, side):
        return side in self.scoresheet.winners()


class ConsensusDebateResultWithScores(DebateResultWithScoresMixin, ConsensusDebateResult):
    """Consensus debate result including speaker scores"""

    def get_scoresheet_class(self):
        if len(self.sides) == 2:
            return super().get_scoresheet_class()
        elif len(self.sides) == 4:
            return BPScoresheet

    def load_scoresheets(self):
        super().load_scoresheets()

        speakerscore = self.ballotsub.speakerscore_set.filter(
            debate_team__side__in=self.sides,
            position__in=self.positions,
        ).select_related('debate_team')

        for ss in speakerscore:
            self.set_score(ss.debate_team.side, ss.position, ss.score)

    def set_score(self, side, position, score):
        self.scoresheet.set_score(side, position, score)

    # --------------------------------------------------------------------------
    # Model fields
    # --------------------------------------------------------------------------

    def speakerscore_field_score(self, side, position):
        return self.scoresheet.get_score(side, position)
    get_score = speakerscore_field_score

    def teamscore_field_score(self, side):
        return self.scoresheet.get_total(side)


class DebateResultByAdjudicatorWithScores(DebateResultWithScoresMixin, DebateResultByAdjudicator):
    """Gives access to SpeakerScoreByAdj and scores of TeamScoreByAdj"""

    speakerscorebyadj_fields = ['score']

    # --------------------------------------------------------------------------
    # Load and save methods
    # --------------------------------------------------------------------------

    def load_scoresheets(self):
        super().load_scoresheets()

        speakerscorebyadjs = self.ballotsub.speakerscorebyadj_set.filter(
            debate_adjudicator__in=self.debateadjs_query,
            debate_team__side__in=self.sides,
            position__in=self.positions,
        ).select_related('debate_adjudicator__adjudicator', 'debate_adjudicator__adjudicator__institution',
                         'debate_team')

        for ssba in speakerscorebyadjs:
            self.set_score(ssba.debate_adjudicator.adjudicator,
                           ssba.debate_team.side, ssba.position, ssba.score)

    def save(self):
        super().save()

        for adj, sheet in self.scoresheets.items():
            da = self.debateadjs[adj]
            for side in self.sides:
                dt = self.debateteams[side]
                for pos in self.positions:
                    self.ballotsub.speakerscorebyadj_set.update_or_create(
                        debate_team=dt, debate_adjudicator=da, position=pos,
                        defaults=self.get_defaults_fields('speakerscorebyadj', adj, side, pos))

    def set_score(self, adjudicator, side, position, score):
        self.scoresheets[adjudicator].set_score(side, position, score)

    # --------------------------------------------------------------------------
    # Model fields
    # --------------------------------------------------------------------------

<<<<<<< HEAD
    def teamscorebyadj_field_margin(self, adj, side):
        return self.calculate_margin_by_adj(adj, side)

    def teamscorebyadj_field_score(self, adj, side):
        return self.scoresheets[adj].get_total(side)

    def teamscore_field_score(self, side):
        # Should be decision-decorated
        if not self.is_complete():
            return None
        if not self._decision_calculated:
            self._calculate_decision()
        return mean(self.scoresheets[adj].get_total(side) for adj in self.relevant_adjudicators())

    def speakerscorebyadj_field_score(self, adjudicator, side, position):
        return self.scoresheets[adjudicator].get_score(side, position)
    get_score = speakerscorebyadj_field_score

    def speakerscore_field_score(self, side, position):
        # Should be decision-decorated
        if not self.is_complete():
            return None
        if not self._decision_calculated:
            self._calculate_decision()
        return mean(self.scoresheets[adj].get_score(side, position) for adj in self.relevant_adjudicators())

    # --------------------------------------------------------------------------
    # Other common functionality (helper functions)
    # --------------------------------------------------------------------------

    def calculate_margin_by_adj(self, adj, side):
        # The purpose of this function is to prevent code duplication between
        # other functions that require a teamscore_field_margin() method.
        aff_total = self.teamscorebyadj_field_score(adj, 'aff')
        neg_total = self.teamscorebyadj_field_score(adj, 'neg')
        self.calculate_margin(side, aff_total, neg_total)
=======
    def teamscorefield_win(self, side):
        return side in self.advancing
>>>>>>> e2684d9e
<|MERGE_RESOLUTION|>--- conflicted
+++ resolved
@@ -143,11 +143,7 @@
     field, which normally means that the field will be left as null.
     """
 
-<<<<<<< HEAD
-    teamscore_fields = ['points', 'win', 'margin', 'score', 'votes_given', 'votes_possible', 'forfeit']
-=======
-    TEAMSCORE_FIELDS = ['points', 'win', 'margin', 'score', 'votes_given', 'votes_possible']
->>>>>>> e2684d9e
+    teamscore_fields = ['points', 'win', 'margin', 'score', 'votes_given', 'votes_possible']
 
     is_voting = False
     uses_declared_winners = True
@@ -878,7 +874,6 @@
     # Model fields
     # --------------------------------------------------------------------------
 
-<<<<<<< HEAD
     def teamscorebyadj_field_margin(self, adj, side):
         return self.calculate_margin_by_adj(adj, side)
 
@@ -914,8 +909,4 @@
         # other functions that require a teamscore_field_margin() method.
         aff_total = self.teamscorebyadj_field_score(adj, 'aff')
         neg_total = self.teamscorebyadj_field_score(adj, 'neg')
-        self.calculate_margin(side, aff_total, neg_total)
-=======
-    def teamscorefield_win(self, side):
-        return side in self.advancing
->>>>>>> e2684d9e
+        self.calculate_margin(side, aff_total, neg_total)