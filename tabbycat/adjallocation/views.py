import json
import logging

from django.contrib import messages
from django.db.models import Prefetch
from django.forms import ModelChoiceField
from django.utils.translation import gettext as _, gettext_lazy, ngettext
from django.views.generic.base import TemplateView

from actionlog.mixins import LogActionMixin
from actionlog.models import ActionLogEntry
from availability.utils import annotate_availability
from participants.models import Adjudicator, Region
from participants.prefetch import populate_feedback_scores
from tournaments.mixins import DebateDragAndDropMixin, TournamentMixin
from users.permissions import has_permission, Permission
from utils.misc import ranks_dictionary, redirect_tournament, reverse_tournament
from utils.mixins import AdministratorMixin
from utils.views import ModelFormSetView

from .conflicts import ConflictsInfo, HistoryInfo
from .models import (AdjudicatorAdjudicatorConflict, AdjudicatorInstitutionConflict,
                     AdjudicatorTeamConflict,
                     PreformedPanelAdjudicator, TeamInstitutionConflict)
from .serializers import EditDebateAdjsDebateSerializer, EditPanelAdjsPanelSerializer, EditPanelOrDebateAdjSerializer

logger = logging.getLogger(__name__)


class BaseEditDebateOrPanelAdjudicatorsView(DebateDragAndDropMixin, AdministratorMixin, TemplateView):

    def get_extra_info(self):
        info = super().get_extra_info()
        # TODO: construct adj score ranges from settings
        info['highlights']['gender'] = [
            {'pk': 'm', 'fields': {'name': _('Male')}},
            {'pk': 'f', 'fields': {'name': _('Female')}},
            {'pk': 'o', 'fields': {'name': _('Other')}},
            {'pk': 'u', 'fields': {'name': _('Unknown')}},
        ]
        info['adjMinScore'] = self.tournament.pref('adj_min_score')
        info['adjMaxScore'] = self.tournament.pref('adj_max_score')
        info['highlights']['rank'] = ranks_dictionary(
            self.tournament, info['adjMinScore'], info['adjMaxScore'])
        regions = [{'pk': r.id, 'fields': {'name': r.name}} for r in Region.objects.all()]
        info['highlights']['region'] = regions
        allocation_preferences = [
            'draw_rules__adj_min_voting_score',
            'draw_rules__adj_conflict_penalty',
            'draw_rules__adj_history_penalty',
            'draw_rules__preformed_panel_mismatch_penalty',
            'draw_rules__no_trainee_position',
            'draw_rules__no_panellist_position',
        ]
        info['allocationSettings'] = {}
        for key in allocation_preferences:
            info['allocationSettings'][key] = self.tournament.preferences[key]

        info['clashes'] = self.get_adjudicator_conflicts()
        info['histories'] = self.get_history_conflicts()
        info['hasPreformedPanels'] = self.round.preformedpanel_set.exists()
        return info

    def get_serialised_allocatable_items(self):
        adjs = Adjudicator.objects.filter(tournament=self.tournament)
        adjs = annotate_availability(adjs, self.round)
        populate_feedback_scores(adjs)
        weight = self.tournament.current_round.feedback_weight
        serialized_adjs = EditPanelOrDebateAdjSerializer(
            adjs, many=True, context={'feedback_weight': weight})
        return self.json_render(serialized_adjs.data)

    def get_adjudicator_conflicts(self):
        conflicts = ConflictsInfo(teams=self.tournament.team_set.all(),
                                  adjudicators=self.tournament.adjudicator_set.all())
        team_conflicts, adj_conflicts = conflicts.serialized_by_participant()
        return {'teams': team_conflicts, 'adjudicators': adj_conflicts}

    def get_history_conflicts(self):
        history = HistoryInfo(self.round)
        team_history, adj_history = history.serialized_by_participant()
        return {'teams': team_history,  'adjudicators': adj_history}

    def get_context_data(self, **kwargs):
        kwargs['vueDebatesOrPanelAdjudicators'] = json.dumps(None)
        return super().get_context_data(**kwargs)


class EditDebateAdjudicatorsView(BaseEditDebateOrPanelAdjudicatorsView):
    template_name = "edit_debate_adjudicators.html"
    page_title = gettext_lazy("Edit Allocation")
    prefetch_adjs = True # Fetched in full as get_serialised

    view_permission = Permission.VIEW_DEBATEADJUDICATORS

    def get_extra_info(self):
        info = super().get_extra_info()
        return info

    def debates_or_panels_factory(self, debates):
        return EditDebateAdjsDebateSerializer(
            debates, many=True, context={'sides': self.tournament.sides,
                                         'round': self.round})


class EditPanelAdjudicatorsView(BaseEditDebateOrPanelAdjudicatorsView):
    template_name = "edit_panel_adjudicators.html"
    page_title = gettext_lazy("Edit Panels")

    view_permission = Permission.VIEW_PREFORMEDPANELS

    def get_extra_info(self):
        info = super().get_extra_info()
        info['backUrl'] = reverse_tournament('panel-adjudicators-index',
                                             self.tournament)  # Override
        info['backLabel'] = _("Return to Panels Overview")
        return info

    def get_draw_or_panels_objects(self):
        panels = self.round.preformedpanel_set.all().prefetch_related(
            Prefetch('preformedpaneladjudicator_set',
                queryset=PreformedPanelAdjudicator.objects.select_related('adjudicator')),
        )
        return panels

    def debates_or_panels_factory(self, panels):
        return EditPanelAdjsPanelSerializer(panels, many=True,
                                            context={'round': self.round})


class PanelAdjudicatorsIndexView(AdministratorMixin, TournamentMixin, TemplateView):
    template_name = "preformed_index.html"
    page_title = gettext_lazy("Preformed Panels")
    view_permission = True


# ==============================================================================
# Conflict formset views
# ==============================================================================

class TeamChoiceField(ModelChoiceField):

    def label_from_instance(self, obj):
        return obj.short_name


class BaseAdjudicatorConflictsView(LogActionMixin, AdministratorMixin, TournamentMixin, ModelFormSetView):

    template_name = 'edit_conflicts.html'
    page_emoji = "🔶"

    formset_factory_kwargs = {}

    def get_formset_factory_kwargs(self):
        can_edit = has_permission(self.request.user, self.get_edit_permission(), self.tournament)
        kwargs = super().get_formset_factory_kwargs()
        kwargs['extra'] = 10 * int(can_edit)
        kwargs['can_delete'] = can_edit
        return kwargs

    def get_formset(self):
        formset = super().get_formset()
        if not has_permission(self.request.user, self.get_edit_permission(), self.tournament):
            for form in formset:
                for field in form.fields.values():
                    field.disabled = True
        return formset

    def get_context_data(self, **kwargs):
        kwargs['save_text'] = self.save_text
        kwargs['can_edit'] = has_permission(self.request.user, self.get_edit_permission(), self.tournament)
        return super().get_context_data(**kwargs)

    def get_success_url(self, *args, **kwargs):
        return reverse_tournament('importer-simple-index', self.tournament)

    def formset_valid(self, formset):
        result = super().formset_valid(formset)
        nsaved = len(self.instances)
        ndeleted = len(formset.deleted_objects)
        self.add_message(nsaved, ndeleted)
        if "add_more" in self.request.POST:
            return redirect_tournament(self.same_view, self.tournament)
        return result


class AdjudicatorTeamConflictsView(BaseAdjudicatorConflictsView):

<<<<<<< HEAD
    view_permission = Permission.VIEW_ADJ_TEAM_CONFLICTS
    edit_permission = Permission.EDIT_ADJ_TEAM_CONFLICTS

    action_log_type = ActionLogEntry.ACTION_TYPE_CONFLICTS_ADJ_TEAM_EDIT
=======
    action_log_type = ActionLogEntry.ActionType.CONFLICTS_ADJ_TEAM_EDIT
>>>>>>> dd86433f
    formset_model = AdjudicatorTeamConflict
    page_title = gettext_lazy("Adjudicator-Team Conflicts")
    save_text = gettext_lazy("Save Adjudicator-Team Conflicts")
    same_view = 'adjallocation-conflicts-adj-team'
    formset_factory_kwargs = BaseAdjudicatorConflictsView.formset_factory_kwargs.copy()
    formset_factory_kwargs.update({
        'fields': ('adjudicator', 'team'),
        'field_classes': {'team': TeamChoiceField},
    })

    def get_formset(self):
        formset = super().get_formset()
        all_adjs = self.tournament.adjudicator_set.order_by('name').all()
        all_teams = self.tournament.team_set.order_by('short_name').all()
        for form in formset:
            form.fields['adjudicator'].queryset = all_adjs  # order alphabetically
            form.fields['team'].queryset = all_teams        # order alphabetically
        return formset

    def get_formset_queryset(self):
        return self.formset_model.objects.filter(
            adjudicator__tournament=self.tournament,
        ).order_by('adjudicator__name')

    def add_message(self, nsaved, ndeleted):
        if nsaved > 0:
            messages.success(self.request, ngettext(
                "Saved %(count)d adjudicator-team conflict.",
                "Saved %(count)d adjudicator-team conflicts.",
                nsaved,
            ) % {'count': nsaved})
        if ndeleted > 0:
            messages.success(self.request, ngettext(
                "Deleted %(count)d adjudicator-team conflict.",
                "Deleted %(count)d adjudicator-team conflicts.",
                ndeleted,
            ) % {'count': ndeleted})
        if nsaved == 0 and ndeleted == 0:
            messages.success(self.request, _("No changes were made to adjudicator-team conflicts."))


class AdjudicatorAdjudicatorConflictsView(BaseAdjudicatorConflictsView):

<<<<<<< HEAD
    view_permission = Permission.VIEW_ADJ_ADJ_CONFLICTS
    edit_permission = Permission.EDIT_ADJ_ADJ_CONFLICTS

    action_log_type = ActionLogEntry.ACTION_TYPE_CONFLICTS_ADJ_ADJ_EDIT
=======
    action_log_type = ActionLogEntry.ActionType.CONFLICTS_ADJ_ADJ_EDIT
>>>>>>> dd86433f
    formset_model = AdjudicatorAdjudicatorConflict
    page_title = gettext_lazy("Adjudicator-Adjudicator Conflicts")
    save_text = gettext_lazy("Save Adjudicator-Adjudicator Conflicts")
    same_view = 'adjallocation-conflicts-adj-adj'
    formset_factory_kwargs = BaseAdjudicatorConflictsView.formset_factory_kwargs.copy()
    formset_factory_kwargs.update({'fields': ('adjudicator1', 'adjudicator2')})

    def get_formset(self):
        formset = super().get_formset()
        all_adjs = self.tournament.adjudicator_set.order_by('name').all()
        for form in formset:
            form.fields['adjudicator1'].queryset = all_adjs  # order alphabetically
            form.fields['adjudicator2'].queryset = all_adjs  # order alphabetically
        return formset

    def get_formset_queryset(self):
        return self.formset_model.objects.filter(
            adjudicator1__tournament=self.tournament,
        ).order_by('adjudicator1__name')

    def add_message(self, nsaved, ndeleted):
        if nsaved > 0:
            messages.success(self.request, ngettext(
                "Saved %(count)d adjudicator-adjudicator conflict.",
                "Saved %(count)d adjudicator-adjudicator conflicts.",
                nsaved,
            ) % {'count': nsaved})
        if ndeleted > 0:
            messages.success(self.request, ngettext(
                "Deleted %(count)d adjudicator-adjudicator conflict.",
                "Deleted %(count)d adjudicator-adjudicator conflicts.",
                ndeleted,
            ) % {'count': ndeleted})
        if nsaved == 0 and ndeleted == 0:
            messages.success(self.request, _("No changes were made to adjudicator-adjudicator conflicts."))


class AdjudicatorInstitutionConflictsView(BaseAdjudicatorConflictsView):

<<<<<<< HEAD
    view_permission = Permission.VIEW_ADJ_INST_CONFLICTS
    edit_permission = Permission.EDIT_ADJ_INST_CONFLICTS

    action_log_type = ActionLogEntry.ACTION_TYPE_CONFLICTS_ADJ_INST_EDIT
=======
    action_log_type = ActionLogEntry.ActionType.CONFLICTS_ADJ_INST_EDIT
>>>>>>> dd86433f
    formset_model = AdjudicatorInstitutionConflict
    page_title = gettext_lazy("Adjudicator-Institution Conflicts")
    save_text = gettext_lazy("Save Adjudicator-Institution Conflicts")
    same_view = 'adjallocation-conflicts-adj-inst'
    formset_factory_kwargs = BaseAdjudicatorConflictsView.formset_factory_kwargs.copy()
    formset_factory_kwargs.update({'fields': ('adjudicator', 'institution')})

    def get_formset(self):
        formset = super().get_formset()
        all_adjs = self.tournament.adjudicator_set.order_by('name').all()
        for form in formset:
            form.fields['adjudicator'].queryset = all_adjs  # order alphabetically
        return formset

    def get_formset_queryset(self):
        return self.formset_model.objects.filter(
            adjudicator__tournament=self.tournament,
        ).order_by('adjudicator__name')

    def add_message(self, nsaved, ndeleted):
        if nsaved > 0:
            messages.success(self.request, ngettext(
                "Saved %(count)d adjudicator-institution conflict.",
                "Saved %(count)d adjudicator-institution conflicts.",
                nsaved,
            ) % {'count': nsaved})
        if ndeleted > 0:
            messages.success(self.request, ngettext(
                "Deleted %(count)d adjudicator-institution conflict.",
                "Deleted %(count)d adjudicator-institution conflicts.",
                ndeleted,
            ) % {'count': ndeleted})
        if nsaved == 0 and ndeleted == 0:
            messages.success(self.request, _("No changes were made to adjudicator-institution conflicts."))


class TeamInstitutionConflictsView(BaseAdjudicatorConflictsView):

<<<<<<< HEAD
    view_permission = Permission.VIEW_TEAM_INST_CONFLICTS
    edit_permission = Permission.EDIT_TEAM_INST_CONFLICTS

    action_log_type = ActionLogEntry.ACTION_TYPE_CONFLICTS_TEAM_INST_EDIT
=======
    action_log_type = ActionLogEntry.ActionType.CONFLICTS_TEAM_INST_EDIT
>>>>>>> dd86433f
    formset_model = TeamInstitutionConflict
    page_title = gettext_lazy("Team-Institution Conflicts")
    save_text = gettext_lazy("Save Team-Institution Conflicts")
    same_view = 'adjallocation-conflicts-team-inst'
    formset_factory_kwargs = BaseAdjudicatorConflictsView.formset_factory_kwargs.copy()
    formset_factory_kwargs.update({
        'fields': ('team', 'institution'),
        'field_classes': {'team': TeamChoiceField},
    })

    def get_formset(self):
        formset = super().get_formset()
        all_teams = self.tournament.team_set.order_by('short_name').all()
        for form in formset:
            form.fields['team'].queryset = all_teams  # order alphabetically
        return formset

    def get_formset_queryset(self):
        return self.formset_model.objects.filter(
            team__tournament=self.tournament,
        ).order_by('team__short_name')

    def add_message(self, nsaved, ndeleted):
        if nsaved > 0:
            messages.success(self.request, ngettext(
                "Saved %(count)d team-institution conflict.",
                "Saved %(count)d team-institution conflicts.",
                nsaved,
            ) % {'count': nsaved})
        if ndeleted > 0:
            messages.success(self.request, ngettext(
                "Deleted %(count)d team-institution conflict.",
                "Deleted %(count)d team-institution conflicts.",
                ndeleted,
            ) % {'count': ndeleted})
        if nsaved == 0 and ndeleted == 0:
            messages.success(self.request, _("No changes were made to team-institution conflicts."))<|MERGE_RESOLUTION|>--- conflicted
+++ resolved
@@ -186,14 +186,10 @@
 
 class AdjudicatorTeamConflictsView(BaseAdjudicatorConflictsView):
 
-<<<<<<< HEAD
     view_permission = Permission.VIEW_ADJ_TEAM_CONFLICTS
     edit_permission = Permission.EDIT_ADJ_TEAM_CONFLICTS
 
-    action_log_type = ActionLogEntry.ACTION_TYPE_CONFLICTS_ADJ_TEAM_EDIT
-=======
     action_log_type = ActionLogEntry.ActionType.CONFLICTS_ADJ_TEAM_EDIT
->>>>>>> dd86433f
     formset_model = AdjudicatorTeamConflict
     page_title = gettext_lazy("Adjudicator-Team Conflicts")
     save_text = gettext_lazy("Save Adjudicator-Team Conflicts")
@@ -237,14 +233,10 @@
 
 class AdjudicatorAdjudicatorConflictsView(BaseAdjudicatorConflictsView):
 
-<<<<<<< HEAD
     view_permission = Permission.VIEW_ADJ_ADJ_CONFLICTS
     edit_permission = Permission.EDIT_ADJ_ADJ_CONFLICTS
 
-    action_log_type = ActionLogEntry.ACTION_TYPE_CONFLICTS_ADJ_ADJ_EDIT
-=======
     action_log_type = ActionLogEntry.ActionType.CONFLICTS_ADJ_ADJ_EDIT
->>>>>>> dd86433f
     formset_model = AdjudicatorAdjudicatorConflict
     page_title = gettext_lazy("Adjudicator-Adjudicator Conflicts")
     save_text = gettext_lazy("Save Adjudicator-Adjudicator Conflicts")
@@ -284,14 +276,10 @@
 
 class AdjudicatorInstitutionConflictsView(BaseAdjudicatorConflictsView):
 
-<<<<<<< HEAD
     view_permission = Permission.VIEW_ADJ_INST_CONFLICTS
     edit_permission = Permission.EDIT_ADJ_INST_CONFLICTS
 
-    action_log_type = ActionLogEntry.ACTION_TYPE_CONFLICTS_ADJ_INST_EDIT
-=======
     action_log_type = ActionLogEntry.ActionType.CONFLICTS_ADJ_INST_EDIT
->>>>>>> dd86433f
     formset_model = AdjudicatorInstitutionConflict
     page_title = gettext_lazy("Adjudicator-Institution Conflicts")
     save_text = gettext_lazy("Save Adjudicator-Institution Conflicts")
@@ -330,14 +318,10 @@
 
 class TeamInstitutionConflictsView(BaseAdjudicatorConflictsView):
 
-<<<<<<< HEAD
     view_permission = Permission.VIEW_TEAM_INST_CONFLICTS
     edit_permission = Permission.EDIT_TEAM_INST_CONFLICTS
 
-    action_log_type = ActionLogEntry.ACTION_TYPE_CONFLICTS_TEAM_INST_EDIT
-=======
     action_log_type = ActionLogEntry.ActionType.CONFLICTS_TEAM_INST_EDIT
->>>>>>> dd86433f
     formset_model = TeamInstitutionConflict
     page_title = gettext_lazy("Team-Institution Conflicts")
     save_text = gettext_lazy("Save Team-Institution Conflicts")
