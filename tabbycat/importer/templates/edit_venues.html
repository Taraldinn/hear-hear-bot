--- conflicted
+++ resolved
@@ -17,24 +17,15 @@
 
           <label class="col-sm-1 control-label">Name</label>
 
-<<<<<<< HEAD
-          <div class="col-sm-2">
-            <input class="form-control" type="text" name="venue_names" value="{{ venue.name }}" />
-=======
           <div class="col-sm-3">
             <input class="form-control" type="text" name="venue_names"
                    value="{{ venue.name }}" maxlength="{{ max_name_length }}" />
->>>>>>> 1b0b2344
           </div>
 
           <label class="col-sm-1 control-label">Priority</label>
           <div class="col-sm-2">
-<<<<<<< HEAD
-            <input class="form-control" type="text" name="venue_priorities" value="{{ venue.priority }}" />
-=======
             <input class="form-control" type="text" name="venue_priorities"
                    value="{{ venue.priority }}" />
->>>>>>> 1b0b2344
           </div>
 
           {% if venue.group %}
@@ -47,13 +38,6 @@
             <input class="hidden" type="text" name="venue_groups" value="" />
           {% endif %}
 
-<<<<<<< HEAD
-          <label class="col-sm-1 control-label">
-            Shared?
-          </label>
-
-=======
->>>>>>> 1b0b2344
           <div class="col-sm-2">
             <select class="form-control" name="venue_shares">
               <option value="yes">Shared</option>
