--- conflicted
+++ resolved
@@ -1,29 +1,12 @@
-<<<<<<< HEAD
-# Tabbycat translations, draw module
-# Copyright (C) 2018 Tabbycat developers and translators
-# This file is distributed under the same license as the Tabbycat package.
-# Chuan-Zheng Lee <czlee@stanford.edu>, 2018
-#
-#, fuzzy
-=======
->>>>>>> b4fb6dfe
 msgid ""
 msgstr ""
 "Project-Id-Version: tabbycat\n"
 "Report-Msgid-Bugs-To: \n"
 "POT-Creation-Date: 2019-07-21 05:14-0700\n"
-<<<<<<< HEAD
-"PO-Revision-Date: YEAR-MO-DA HO:MI+ZONE\n"
-"Last-Translator: Yuki Kobayashi <yuki.kobayashi.sophia@gmail.com>, 2018\n"
-"Language-Team: Japanese (https://www.transifex.com/tabbycat-jp/teams/86216/"
-"ja/)\n"
-"Language: ja\n"
-=======
 "PO-Revision-Date: 2019-07-21 12:19\n"
 "Last-Translator: philip_tc\n"
 "Language-Team: Japanese\n"
 "Language: ja_JP\n"
->>>>>>> b4fb6dfe
 "MIME-Version: 1.0\n"
 "Content-Type: text/plain; charset=UTF-8\n"
 "Content-Transfer-Encoding: 8bit\n"
@@ -125,13 +108,7 @@
 
 #: draw/generator/bpelimination.py:75
 #, python-format
-<<<<<<< HEAD
-msgid ""
-"The room ranks of the partial elimination round indicate that %(nbypassing)d "
-"teams bypassed it, but %(advancing)d teams advanced from it."
-=======
 msgid "The room ranks of the partial elimination round indicate that %(nbypassing)d teams bypassed it, but %(advancing)d teams advanced from it."
->>>>>>> b4fb6dfe
 msgstr ""
 
 #: draw/generator/bpelimination.py:122
@@ -155,13 +132,7 @@
 
 #: draw/generator/elimination.py:43
 #, python-format
-<<<<<<< HEAD
-msgid ""
-"There are only %d teams breaking in this category; there need to be at least "
-"two to generate an elimination round draw."
-=======
 msgid "There are only %d teams breaking in this category; there need to be at least two to generate an elimination round draw."
->>>>>>> b4fb6dfe
 msgstr ""
 
 #: draw/generator/elimination.py:75
@@ -452,12 +423,7 @@
 msgstr ""
 
 #: draw/tables.py:365
-<<<<<<< HEAD
-msgid ""
-"Teams with this many points are permitted in this debate<br>\n"
-=======
 msgid "Teams with this many points are permitted in this debate<br>\n"
->>>>>>> b4fb6dfe
 "(bracket in bold)"
 msgstr ""
 
@@ -479,16 +445,8 @@
 msgstr ""
 
 #: draw/templates/admin/draw/debateteam/delete_warning.html:5
-<<<<<<< HEAD
-msgid ""
-"STOP!!! Read this first! Deleting debate teams from the database may crash "
-"Tabbycat!"
-msgstr ""
-"注意！データベースからチームを消すことはTabbycatが落ちる可能性があります。"
-=======
 msgid "STOP!!! Read this first! Deleting debate teams from the database may crash Tabbycat!"
 msgstr "注意！データベースからチームを消すことはTabbycatが落ちる可能性があります。"
->>>>>>> b4fb6dfe
 
 #: draw/templates/admin/draw/debateteam/delete_warning.html:10
 msgid "Tabbycat requires that all debates have <strong>exactly</strong> one debate team for each side, and no other debate teams, at all times. If you delete any debate teams, you must then either replace each one with a new debate team in the same debate, or delete the associated debate objects. If you don't do this correctly, many pages <strong>will</strong> crash."
@@ -504,15 +462,7 @@
 msgstr ""
 
 #: draw/templates/admin/draw/debateteam/edit_warning.html:10
-<<<<<<< HEAD
-msgid ""
-"Tabbycat requires that there be <strong>exactly</strong> one debate team for "
-"each side, and no other debate teams, in each debate. If you edit debate "
-"teams in the database, you must ensure that this remains the case. If you "
-"don't do this correctly, many pages <strong>will</strong> crash."
-=======
 msgid "Tabbycat requires that there be <strong>exactly</strong> one debate team for each side, and no other debate teams, in each debate. If you edit debate teams in the database, you must ensure that this remains the case. If you don't do this correctly, many pages <strong>will</strong> crash."
->>>>>>> b4fb6dfe
 msgstr ""
 
 #: draw/templates/confirmations_view.html:4
@@ -557,28 +507,14 @@
 
 #: draw/templates/draw_alerts_adjudicators.html:42
 #, python-format
-<<<<<<< HEAD
-msgid ""
-"<strong>%(adjudicators)s</strong> is unavailable this round, but is assigned "
-"to a debate."
-msgid_plural ""
-"The following <strong>%(nadjs)s</strong> adjudicators are unavailable this "
-"round, but are assigned to debates: <strong>%(adjudicators)s</strong>"
-=======
 msgid "<strong>%(adjudicators)s</strong> is unavailable this round, but is assigned to a debate."
 msgid_plural "The following <strong>%(nadjs)s</strong> adjudicators are unavailable this round, but are assigned to debates: <strong>%(adjudicators)s</strong>"
->>>>>>> b4fb6dfe
 msgstr[0] ""
 
 #: draw/templates/draw_alerts_adjudicators.html:51
 #, python-format
 msgid "1 adjudicator is available but not assigned to a debate."
-<<<<<<< HEAD
-msgid_plural ""
-"%(ndebates)s adjudicators are available but not assigned to a debate."
-=======
 msgid_plural "%(ndebates)s adjudicators are available but not assigned to a debate."
->>>>>>> b4fb6dfe
 msgstr[0] ""
 
 #: draw/templates/draw_alerts_teams.html:6
@@ -622,15 +558,8 @@
 msgstr ""
 
 #: draw/templates/draw_base.html:22
-<<<<<<< HEAD
-#, fuzzy
-#| msgid "Edit motions"
 msgid "Edit Panels"
-msgstr "モーションを修正する"
-=======
-msgid "Edit Panels"
-msgstr ""
->>>>>>> b4fb6dfe
+msgstr ""
 
 #: draw/templates/draw_base.html:27
 msgid "Redo Draw"
@@ -710,16 +639,8 @@
 msgstr "モーションを修正する"
 
 #: draw/templates/draw_display_admin.html:69
-<<<<<<< HEAD
-msgid ""
-"Your configuration/format requires motions to be specified as part of ballot "
-"entry. Make sure they are added before results come in!"
-msgstr ""
-"設定により、バロットを入力する際にモーションが必要です。\n"
-=======
 msgid "Your configuration/format requires motions to be specified as part of ballot entry. Make sure they are added before results come in!"
 msgstr "設定により、バロットを入力する際にモーションが必要です。\n"
->>>>>>> b4fb6dfe
 "試合終了までに入力してください。"
 
 #: draw/templates/draw_display_admin.html:71
@@ -735,14 +656,7 @@
 msgstr "モーションを修正する"
 
 #: draw/templates/draw_display_admin.html:96
-<<<<<<< HEAD
-msgid ""
-"A motion should be added if you want to display it to the auditorium or "
-"print in on your ballots (using the links below) or to display it (later) on "
-"the public motions page."
-=======
 msgid "A motion should be added if you want to display it to the auditorium or print in on your ballots (using the links below) or to display it (later) on the public motions page."
->>>>>>> b4fb6dfe
 msgstr ""
 
 #: draw/templates/draw_display_admin.html:98
@@ -754,16 +668,8 @@
 msgstr "対戦表を公開する"
 
 #: draw/templates/draw_display_admin.html:118
-<<<<<<< HEAD
-msgid ""
-"You have not generated a draw for this round yet. There is nothing to "
-"release."
-msgstr ""
-"まだこのラウンドの対戦表が作成されていないため、公開するものがありません。"
-=======
 msgid "You have not generated a draw for this round yet. There is nothing to release."
 msgstr "まだこのラウンドの対戦表が作成されていないため、公開するものがありません。"
->>>>>>> b4fb6dfe
 
 #: draw/templates/draw_display_admin.html:123
 msgid "The draw for this round is still in a draft state. Confirm the draw before releasing it."
@@ -783,27 +689,12 @@
 
 #: draw/templates/draw_display_admin.html:145
 #, python-format
-<<<<<<< HEAD
-msgid ""
-"You have released the draw, so ballots and/or feedback can be submitted from "
-"the public forms (if enabled). However, the draw itself will not show to the "
-"public unless the \"public view of draw\" setting is enabled in <a class="
-"\"alert-link\" href=\"%(alert_link)s\"> this tournament's configuration</a>."
-=======
 msgid "You have released the draw, so ballots and/or feedback can be submitted from the public forms (if enabled). However, the draw itself will not show to the public unless the \"public view of draw\" setting is enabled in <a class=\"alert-link\" href=\"%(alert_link)s\"> this tournament's configuration</a>."
->>>>>>> b4fb6dfe
 msgstr ""
 
 #: draw/templates/draw_display_admin.html:150
 #, python-format
-<<<<<<< HEAD
-msgid ""
-"You have released the draw, but it will not show to the public unless the "
-"\"public view of draw\" setting is enabled in <a class=\"alert-link\" href="
-"\"%(alert_link)s\"> this tournament's configuration</a>."
-=======
 msgid "You have released the draw, but it will not show to the public unless the \"public view of draw\" setting is enabled in <a class=\"alert-link\" href=\"%(alert_link)s\"> this tournament's configuration</a>."
->>>>>>> b4fb6dfe
 msgstr ""
 
 #: draw/templates/draw_display_admin.html:160
@@ -811,37 +702,6 @@
 msgstr ""
 
 #: draw/templates/draw_display_admin.html:166
-<<<<<<< HEAD
-msgid ""
-"Your tournament allows ballots and feedback to be submitted online by "
-"adjudicators. The draw must be released before they can do so."
-msgstr ""
-"この大会ではオンラインでバロットやフィードバックを提出することができます。可"
-"能にするためには、事前に対戦表を公開しておいてください。"
-
-#: draw/templates/draw_display_admin.html:169
-msgid ""
-"Your tournament allows ballots to be submitted online by adjudicators. The "
-"draw must be released before they can do so."
-msgstr ""
-
-#: draw/templates/draw_display_admin.html:172
-msgid ""
-"Your tournament allows feedback to be submitted online by participants. The "
-"draw must be released before they can do so."
-msgstr ""
-
-#: draw/templates/draw_display_admin.html:176
-msgid ""
-"Your tournament is configured to show the draw publicly. Releasing a draw "
-"will allow it to show it on the public page."
-msgstr ""
-
-#: draw/templates/draw_display_admin.html:184
-msgid ""
-"Your configuration doesn't have a public draw page or feedback/ballot "
-"submissions. There's no reason to release the draw."
-=======
 msgid "Your tournament allows ballots and feedback to be submitted online by adjudicators. The draw must be released before they can do so."
 msgstr "この大会ではオンラインでバロットやフィードバックを提出することができます。可能にするためには、事前に対戦表を公開しておいてください。"
 
@@ -859,7 +719,6 @@
 
 #: draw/templates/draw_display_admin.html:184
 msgid "Your configuration doesn't have a public draw page or feedback/ballot submissions. There's no reason to release the draw."
->>>>>>> b4fb6dfe
 msgstr ""
 
 #: draw/templates/draw_display_admin.html:202
@@ -887,35 +746,6 @@
 msgstr ""
 
 #: draw/templates/draw_display_admin.html:222
-<<<<<<< HEAD
-msgid ""
-"Your tournament is configured to require motions to be selected in ballots "
-"and to allow ballots to be submitted by adjudicators. Ensure that you "
-"release the motions before debates finish, otherwise ballots will not be "
-"able to be submitted."
-msgstr ""
-
-#: draw/templates/draw_display_admin.html:226
-msgid ""
-"Your tournament is configured to allow motions to be vetoed and to allow "
-"ballots to be submitted by adjudicators. Ensure that you release the motions "
-"before debates finish, otherwise ballots will not be able to nominate vetoes."
-msgstr ""
-
-#: draw/templates/draw_display_admin.html:230
-msgid ""
-"Your tournament is configured to show the motion(s) for each round on the "
-"public site. You'll need to first release the motion(s) for it to show there."
-msgstr ""
-
-#: draw/templates/draw_display_admin.html:234
-msgid ""
-"Your tournament is not configured to show the motion(s) for each round on "
-"the public site. There's no need to release the motion(s)."
-msgstr ""
-"この大会では公開用サイトでモーションが見れるように設定されていません。モー"
-"ションを発表する必要がありません。"
-=======
 msgid "Your tournament is configured to require motions to be selected in ballots and to allow ballots to be submitted by adjudicators. Ensure that you release the motions before debates finish, otherwise ballots will not be able to be submitted."
 msgstr ""
 
@@ -930,7 +760,6 @@
 #: draw/templates/draw_display_admin.html:234
 msgid "Your tournament is not configured to show the motion(s) for each round on the public site. There's no need to release the motion(s)."
 msgstr "この大会では公開用サイトでモーションが見れるように設定されていません。モーションを発表する必要がありません。"
->>>>>>> b4fb6dfe
 
 #: draw/templates/draw_display_admin.html:246
 msgid "Motions have been released publicly."
@@ -946,14 +775,7 @@
 
 #: draw/templates/draw_display_admin.html:256
 #, python-format
-<<<<<<< HEAD
-msgid ""
-"You have released the motions, but they will not show to the public unless "
-"the \"public view of motions\" setting is enabled in <a class=\"alert-link\" "
-"href=\"%(alert_link)s\">this tournament's configuration</a>."
-=======
 msgid "You have released the motions, but they will not show to the public unless the \"public view of motions\" setting is enabled in <a class=\"alert-link\" href=\"%(alert_link)s\">this tournament's configuration</a>."
->>>>>>> b4fb6dfe
 msgstr ""
 
 #: draw/templates/draw_display_admin.html:278
@@ -968,15 +790,8 @@
 
 #: draw/templates/draw_display_admin.html:287
 #: draw/templates/draw_display_assistant.html:22
-<<<<<<< HEAD
-#, fuzzy
-#| msgid "Display Draw"
 msgid "Display Draw ordered by Team"
-msgstr "対戦表を公開する"
-=======
-msgid "Display Draw ordered by Team"
-msgstr ""
->>>>>>> b4fb6dfe
+msgstr ""
 
 #: draw/templates/draw_display_admin.html:293
 #: draw/templates/draw_display_assistant.html:28
@@ -986,40 +801,6 @@
 #: draw/templates/draw_display_admin.html:297
 #: draw/templates/draw_display_assistant.html:32
 msgid "Display Draws for <strong>All Current Rounds</strong> ordered by Team"
-<<<<<<< HEAD
-msgstr ""
-
-#: draw/templates/draw_display_admin.html:301
-#: draw/templates/draw_display_assistant.html:38
-#, python-format
-msgid "Display Draw for <strong>%(round_name)s</strong> ordered by Venue"
-msgstr ""
-
-#: draw/templates/draw_display_admin.html:307
-#: draw/templates/draw_display_assistant.html:44
-#, python-format
-msgid "Display Draw for <strong>%(round_name)s</strong> ordered by Team"
-msgstr ""
-
-#: draw/templates/draw_display_admin.html:315
-#: draw/templates/draw_display_assistant.html:55
-#, fuzzy
-#| msgid "Release Motions"
-msgid "Display Motions"
-msgstr "モーションを公開する"
-
-#: draw/templates/draw_display_admin.html:339
-#, fuzzy
-#| msgid "Edit motions"
-msgid "Email Motions"
-msgstr "モーションを修正する"
-
-#: draw/templates/draw_display_admin.html:341
-#, fuzzy
-#| msgid "Edit motions"
-msgid "Email Motion"
-msgstr "モーションを修正する"
-=======
 msgstr ""
 
 #: draw/templates/draw_display_admin.html:301
@@ -1046,7 +827,6 @@
 #: draw/templates/draw_display_admin.html:341
 msgid "Email Motion"
 msgstr ""
->>>>>>> b4fb6dfe
 
 #: draw/templates/draw_display_admin.html:361
 msgid "Start at"
@@ -1168,15 +948,8 @@
 msgstr ""
 
 #: draw/templates/draw_status_confirmed.html:74
-<<<<<<< HEAD
-#, fuzzy
-#| msgid "Edit venue allocation"
 msgid "Edit venue allocation (legacy interface)"
-msgstr "ラウンド部屋の配置を修正する"
-=======
-msgid "Edit venue allocation (legacy interface)"
-msgstr ""
->>>>>>> b4fb6dfe
+msgstr ""
 
 #: draw/templates/draw_status_confirmed.html:80
 msgid "Allocate venues"
@@ -1206,55 +979,11 @@
 
 #: draw/templates/draw_status_draft.html:25
 #, python-format
-<<<<<<< HEAD
-msgid ""
-"Brackets are formed using the first metric in the team standings precedence, "
-"which is currently set to <strong>%(metric)s</strong>, rather than team "
-"points, which is the more usual convention. If this isn't what you wanted, "
-"you can <a href=\"%(standings_config_url)s\" class=\"alert-link\">change the "
-"team standings precedence in the standings configuration page</a>."
-=======
 msgid "Brackets are formed using the first metric in the team standings precedence, which is currently set to <strong>%(metric)s</strong>, rather than team points, which is the more usual convention. If this isn't what you wanted, you can <a href=\"%(standings_config_url)s\" class=\"alert-link\">change the team standings precedence in the standings configuration page</a>."
->>>>>>> b4fb6dfe
 msgstr ""
 
 #: draw/templates/draw_status_draft.html:37
 #, python-format
-<<<<<<< HEAD
-msgid ""
-"The draw type for this round is set to <strong>manual</strong>, so Tabbycat "
-"has just made a blank draw. Head on over to <a href=\"%(edit_matchups_url)s"
-"\" class=\"alert-link\">Edit Sides/Matchups</a> to fill it in."
-msgstr ""
-
-#: draw/templates/draw_status_draft.html:48
-#, python-format
-msgid ""
-"The adjudicator score range is 0, and so adjudicator scores will be ignored "
-"when allocating. You can <a href=\"%(feedback_config_url)s\" class=\"alert-"
-"link\">change the adjudicator score range in the feedback configuration "
-"page</a>."
-msgstr ""
-
-#: draw/templates/draw_status_draft.html:58
-msgid ""
-"Tabbycat assigns sides in elimination rounds randomly. However, because in "
-"elimination rounds, many tournaments draw lots for sides in front of an "
-"audience, the sides are marked as \"unconfirmed\", so that it doesn't look "
-"like sides have been pre-assigned. After you confirm the draw, you'll need "
-"to confirm sides on the \"Edit Sides/Matchups\" page, even if you wish to "
-"accept Tabbycat's random assignment."
-msgstr ""
-
-#: draw/templates/draw_status_draft.html:65
-msgid ""
-"Highlighted cells relate to changes in position balance, as follows: <ul> "
-"<li>Red cells indicates that the team could not be allocated a position that "
-"maintains position balance.</li> <li>Yellow cells indicate that the team was "
-"previously imbalanced, and is given the best position possible in this draw, "
-"but is nonetheless still imbalanced.</li> <li>Green cells indicate that the "
-"team's previous imbalance is resolved with this draw.</li> </ul>"
-=======
 msgid "The draw type for this round is set to <strong>manual</strong>, so Tabbycat has just made a blank draw. Head on over to <a href=\"%(edit_matchups_url)s\" class=\"alert-link\">Edit Sides/Matchups</a> to fill it in."
 msgstr ""
 
@@ -1269,7 +998,6 @@
 
 #: draw/templates/draw_status_draft.html:65
 msgid "Highlighted cells relate to changes in position balance, as follows: <ul> <li>Red cells indicates that the team could not be allocated a position that maintains position balance.</li> <li>Yellow cells indicate that the team was previously imbalanced, and is given the best position possible in this draw, but is nonetheless still imbalanced.</li> <li>Green cells indicate that the team's previous imbalance is resolved with this draw.</li> </ul>"
->>>>>>> b4fb6dfe
 msgstr ""
 
 #: draw/templates/draw_status_none.html:6
@@ -1289,16 +1017,7 @@
 
 #: draw/templates/position_balance.html:15
 #, python-format
-<<<<<<< HEAD
-msgid ""
-"Your current position cost function is <strong>%(cost_func)s</strong>, "
-"raised to an exponent of <strong>%(exponent)s</strong>. <a href=\"http://"
-"tabbycat.readthedocs.io/en/latest/features/draw-generation-bp.html#position-"
-"cost-options\" target=_\"blank\">Read more about how position cost functions "
-"work</a> in our documentation."
-=======
 msgid "Your current position cost function is <strong>%(cost_func)s</strong>, raised to an exponent of <strong>%(exponent)s</strong>. <a href=\"http://tabbycat.readthedocs.io/en/latest/features/draw-generation-bp.html#position-cost-options\" target=_\"blank\">Read more about how position cost functions work</a> in our documentation."
->>>>>>> b4fb6dfe
 msgstr ""
 
 #: draw/templates/position_balance_break.html:6
@@ -1310,12 +1029,7 @@
 msgstr ""
 
 #: draw/templates/position_balance_round1.html:6
-<<<<<<< HEAD
-msgid ""
-"Position balance reports aren't computed for the first round of a tournament."
-=======
 msgid "Position balance reports aren't computed for the first round of a tournament."
->>>>>>> b4fb6dfe
 msgstr ""
 
 #: draw/templates/public_all_tournament_institutions.html:4
@@ -1345,11 +1059,6 @@
 
 #: draw/views.py:70 draw/views.py:466
 msgid "No debates in this round"
-<<<<<<< HEAD
-msgstr ""
-
-#: draw/views.py:78
-=======
 msgstr ""
 
 #: draw/views.py:78
@@ -1367,22 +1076,11 @@
 msgstr ""
 
 #: draw/views.py:88
->>>>>>> b4fb6dfe
 #, python-format
 msgid "start times in time zone: %(time_zone)s"
 msgstr ""
 
-<<<<<<< HEAD
-#: draw/views.py:80
-#, fuzzy
-#| msgid "Draw for %(round)s"
-msgid "Draws for Current Rounds"
-msgstr "%(round)sの対戦表"
-
-#: draw/views.py:84
-=======
 #: draw/views.py:129
->>>>>>> b4fb6dfe
 #, python-format
 msgid "debate starts at %(time)s"
 msgid_plural "debates start at %(time)s"
@@ -1392,42 +1090,14 @@
 msgid "The draw for this round hasn't been released."
 msgstr ""
 
-<<<<<<< HEAD
-#: draw/views.py:88
-#, python-format
-msgid "start times in time zone: %(time_zone)s"
-msgstr ""
-
-#: draw/views.py:129
-#, fuzzy, python-format
-#| msgid "Debates start at %(start_time)s"
-msgid "debate starts at %(time)s"
-msgid_plural "debates start at %(time)s"
-msgstr[0] "%(start_time)sにラウンド開始"
-
-#: draw/views.py:176
-#, fuzzy
-#| msgid "The motion has been entered."
-msgid "The draw for this round hasn't been released."
-msgstr "モーションが入力されました。"
-
-=======
->>>>>>> b4fb6dfe
 #: draw/views.py:229
 #, python-format
 msgid "All Debates for All Rounds of %(tournament)s"
 msgstr ""
 
 #: draw/views.py:386
-<<<<<<< HEAD
-#, fuzzy
-#| msgid "Adjudicator Allocations"
 msgid "Adjudicator Assignments"
-msgstr "ジャッジのアロケーション"
-=======
-msgid "Adjudicator Assignments"
-msgstr ""
->>>>>>> b4fb6dfe
+msgstr ""
 
 #: draw/views.py:406
 msgid "Team Pairings"
@@ -1489,53 +1159,24 @@
 
 #: draw/views.py:644
 #, python-format
-<<<<<<< HEAD
-msgid ""
-"<p>The draw could not be created, for the following reason: <em>%(message)s</"
-"em></p>\n"
-=======
 msgid "<p>The draw could not be created, for the following reason: <em>%(message)s</em></p>\n"
->>>>>>> b4fb6dfe
 "<p>Please fix this issue before attempting to create the draw.</p>"
 msgstr ""
 
 #: draw/views.py:652
 #, python-format
-<<<<<<< HEAD
-msgid ""
-"The draw could not be created, because the following error occurred: <em>"
-"%(message)s</em></p>\n"
-"<p>If this issue persists and you're not sure how to resolve it, please "
-"contact the developers.</p>"
-=======
 msgid "The draw could not be created, because the following error occurred: <em>%(message)s</em></p>\n"
 "<p>If this issue persists and you're not sure how to resolve it, please contact the developers.</p>"
->>>>>>> b4fb6dfe
 msgstr ""
 
 #: draw/views.py:661
 #, python-format
-<<<<<<< HEAD
-msgid ""
-"<p>The team standings could not be generated, because the following error "
-"occurred: <em>%(message)s</em></p>\n"
-"<p>Because generating the draw uses the current team standings, this "
-"prevents the draw from being generated.</p>"
-msgstr ""
-
-#: draw/views.py:677
-msgid ""
-"Venues were not auto-allocated because there are one or more adjudicator "
-"venue constraints. You should run venue allocations after allocating "
-"adjudicators."
-=======
 msgid "<p>The team standings could not be generated, because the following error occurred: <em>%(message)s</em></p>\n"
 "<p>Because generating the draw uses the current team standings, this prevents the draw from being generated.</p>"
 msgstr ""
 
 #: draw/views.py:677
 msgid "Venues were not auto-allocated because there are one or more adjudicator venue constraints. You should run venue allocations after allocating adjudicators."
->>>>>>> b4fb6dfe
 msgstr ""
 
 #: draw/views.py:704
@@ -1573,13 +1214,7 @@
 msgstr ""
 
 #: draw/views.py:1061
-<<<<<<< HEAD
-msgid ""
-"This venue category does not exist or the URL for it might have changed. Try "
-"finding it again from the homepage."
-=======
 msgid "This venue category does not exist or the URL for it might have changed. Try finding it again from the homepage."
->>>>>>> b4fb6dfe
 msgstr ""
 
 #: draw/views.py:1068
