--- conflicted
+++ resolved
@@ -1,10 +1,6 @@
 from django.contrib import admin
 from django.db.models import Prefetch
-<<<<<<< HEAD
-from django.utils.translation import ngettext
-=======
 from django.utils.translation import gettext_lazy as _, ngettext
->>>>>>> 2f724a6d
 
 from adjallocation.models import DebateAdjudicator
 from utils.admin import ModelAdmin, TabbycatModelAdminFieldsMixin
@@ -63,32 +59,6 @@
             'venue__venuecategory_set',
         )
 
-<<<<<<< HEAD
-=======
-    actions = list()
-    for value, verbose_name in Debate.STATUS_CHOICES:
-
-        def _make_set_result_status(value, verbose_name): # noqa: N805
-            def _set_result_status(modeladmin, request, queryset):
-                count = queryset.update(result_status=value)
-                for obj in queryset:
-                    modeladmin.log_change(request, obj, [{"changed": {"fields": ["result_status"]}}])
-                message = ngettext("%(count)d debate had its status set to %(status)s.",
-                    "%(count)d debates had their statuses set to %(status)s.", count) % {
-                        'count': count, 'status': verbose_name}
-                modeladmin.message_user(request, message)
-
-            # so that they look different to DebateAdmin
-            _set_result_status.__name__ = "set_result_status_%s" % verbose_name.lower()
-            _set_result_status.short_description = _("Set result status to "
-                    "%(status)s") % {'status': verbose_name}
-            return _set_result_status
-
-        actions.append(_make_set_result_status(value, verbose_name))
-    del value, verbose_name  # for fail-fast
-
-    @admin.display(description=_("Mark sides as confirmed"))
->>>>>>> 2f724a6d
     def mark_as_sides_confirmed(self, request, queryset):
         updated = queryset.update(sides_confirmed=True)
         for obj in queryset:
