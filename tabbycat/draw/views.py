--- conflicted
+++ resolved
@@ -31,10 +31,6 @@
     OptionalAssistantTournamentPageMixin, PublicTournamentPageMixin, RoundMixin,
     TournamentMixin)
 from tournaments.models import Round
-<<<<<<< HEAD
-from tournaments.views import BaseSaveDragAndDropDebateJsonView
-=======
->>>>>>> 1ad13100
 from tournaments.utils import get_side_name
 from utils.mixins import AdministratorMixin
 from utils.views import PostOnlyRedirectView, VueTableTemplateView
@@ -822,87 +818,4 @@
 
     def debates_or_panels_factory(self, debates):
         return EditDebateTeamsDebateSerializer(
-<<<<<<< HEAD
-            debates, many=True, context={'sides': self.tournament.sides})
-
-
-class LegacyEditMatchupsView(LegacyDrawForDragAndDropMixin, AdministratorMixin, TemplateView):
-    template_name = 'legacy_edit_matchups.html'
-    save_url = "legacy-save-debate-teams"
-
-    def annotate_draw(self, draw, serialised_draw):
-        if self.round.tournament.pref('teams_in_debate') == 'bp':
-            total_possible_rooms = self.round.active_teams.count() / 4
-        else:
-            total_possible_rooms = self.round.active_teams.count() / 2
-
-        # Make 'fake' debates as placeholders; need a unique ID (hence 9999)
-        for i in range(0, floor(total_possible_rooms - len(serialised_draw))):
-            serialised_draw.append({
-                'id': 999999 + i, 'debateTeams': [], 'debateAdjudicators': [],
-                'bracket': 0, 'importance': 0, 'venue': None, 'locked': False
-            })
-
-        return super().annotate_draw(draw, serialised_draw)
-
-    def get_context_data(self, **kwargs):
-        unused = [t for t in self.round.unused_teams()]
-        serialized_unused = [t.serialize() for t in unused]
-        break_thresholds = self.break_thresholds
-        for t, serialt in zip(unused, serialized_unused):
-            self.annotate_break_classes(serialt, break_thresholds)
-            self.annotate_region_classes(serialt)
-
-        kwargs['vueUnusedTeams'] = json.dumps(serialized_unused)
-        kwargs['saveSidesStatusUrl'] = reverse_round('legacy-save-debate-sides-status', self.round)
-        return super().get_context_data(**kwargs)
-
-
-class LegacySaveDrawMatchupsView(BaseSaveDragAndDropDebateJsonView):
-    action_log_type = ActionLogEntry.ACTION_TYPE_MATCHUP_SAVE
-    allows_creation = True
-
-    def modify_debate(self, debate, posted_debate):
-        posted_debateteams = posted_debate['debateTeams']
-
-        # Check that all sides are present, and without extras
-        sides = [dt['side'] for dt in posted_debateteams]
-        if set(sides) != set(self.tournament.sides):
-            raise BadJsonRequestError("Sides in JSON object weren't correct")
-
-        # Delete existing entries that won't be wanted (there shouldn't be any, but just in case)
-        delete_count, deleted = debate.debateteam_set.exclude(side__in=self.tournament.sides).delete()
-        logger.debug("Deleted %d debate teams from [%s]", deleted.get('draw.DebateTeam', 0), debate.matchup)
-
-        # Check that all teams are part of the tournament
-        team_ids = [dt['team']['id'] for dt in posted_debateteams]
-        teams = Team.objects.filter(tournament=self.tournament, id__in=team_ids)
-        if len(teams) != len(posted_debateteams):
-            raise BadJsonRequestError("Not all teams specified are associated with the tournament")
-        team_name_lookup = {team.id: team.short_name for team in teams}  # for debugging messages
-
-        # Update other DebateTeam objects
-        for dt in posted_debateteams:
-            team_id = dt['team']['id']
-            side = dt['side']
-            obj, created = DebateTeam.objects.update_or_create(debate=debate, side=side,
-                defaults={'team_id': team_id})
-            logger.debug("%s debate team: %s in [%s] is now %s", "Created" if created else "Updated",
-                    side, debate.matchup, team_name_lookup[team_id])
-
-        debate._populate_teams()
-
-        return debate
-
-
-class LegacySaveDebateSidesStatusView(BaseSaveDragAndDropDebateJsonView):
-    action_log_type = ActionLogEntry.ACTION_TYPE_SIDES_SAVE
-    allows_creation = False
-
-    def modify_debate(self, debate, posted_debate):
-        debate.sides_confirmed = posted_debate['sidesStatus']
-        debate.save()
-        return debate
-=======
-            debates, many=True, context={'sides': self.tournament.sides})
->>>>>>> 1ad13100
+            debates, many=True, context={'sides': self.tournament.sides})