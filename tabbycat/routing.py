from channels.auth import AuthMiddlewareStack
from channels.routing import ChannelNameRouter, ProtocolTypeRouter, URLRouter
<<<<<<< HEAD
from django.urls import path
=======
from django.conf.urls import url
from django.core.asgi import get_asgi_application
>>>>>>> adc8d959

from actionlog.consumers import ActionLogEntryConsumer
from adjallocation.consumers import AdjudicatorAllocationWorkerConsumer, PanelEditConsumer
from checkins.consumers import CheckInEventConsumer
from draw.consumers import DebateEditConsumer
from notifications.consumers import NotificationQueueConsumer
from results.consumers import BallotResultConsumer, BallotStatusConsumer
from venues.consumers import VenuesWorkerConsumer


# This acts like a urls.py equivalent; need to import the channel routes
# from sub apps into this file (plus specifying their top level URL path)
# Note the lack of trailing "/" (but paths in apps need a trailing "/")

application = ProtocolTypeRouter({

    # HTTP handler
    "http": get_asgi_application(),

    # WebSocket handlers
    "websocket": AuthMiddlewareStack(
        URLRouter([
            # TournamentOverviewContainer
<<<<<<< HEAD
            path('ws/<slug:tournament_slug>/action_logs/', ActionLogEntryConsumer),
            path('ws/<slug:tournament_slug>/ballot_results/', BallotResultConsumer),
            path('ws/<slug:tournament_slug>/ballot_statuses/', BallotStatusConsumer),
            # CheckInStatusContainer
            path('ws/<slug:tournament_slug>/checkins/', CheckInEventConsumer),
            # Draw and Preformed Panel Edits
            path('ws/<slug:tournament_slug>/round/<int:round_seq>/debates/', DebateEditConsumer),
            path('ws/<slug:tournament_slug>/round/<int:round_seq>/panels/', PanelEditConsumer),
=======
            url(r'^ws/(?P<tournament_slug>[-\w_]+)/action_logs/$', ActionLogEntryConsumer.as_asgi()),
            url(r'^ws/(?P<tournament_slug>[-\w_]+)/ballot_results/$', BallotResultConsumer.as_asgi()),
            url(r'^ws/(?P<tournament_slug>[-\w_]+)/ballot_statuses/$', BallotStatusConsumer.as_asgi()),
            # CheckInStatusContainer
            url(r'^ws/(?P<tournament_slug>[-\w_]+)/checkins/$', CheckInEventConsumer.as_asgi()),
            # Draw and Preformed Panel Edits
            url(r'^ws/(?P<tournament_slug>[-\w_]+)/round/(?P<round_seq>[-\w_]+)/debates/$', DebateEditConsumer.as_asgi()),
            url(r'^ws/(?P<tournament_slug>[-\w_]+)/round/(?P<round_seq>[-\w_]+)/panels/$', PanelEditConsumer.as_asgi()),
>>>>>>> adc8d959
        ]),
    ),

    # Worker handlers (which don't need a URL/protocol)
    "channel": ChannelNameRouter({
        # Name used in runworker cmd : SyncConsumer responsible
        "notifications":  NotificationQueueConsumer.as_asgi(), # Email sending
        "adjallocation": AdjudicatorAllocationWorkerConsumer.as_asgi(),
        "venues": VenuesWorkerConsumer.as_asgi(),
    }),
})<|MERGE_RESOLUTION|>--- conflicted
+++ resolved
@@ -1,11 +1,7 @@
 from channels.auth import AuthMiddlewareStack
 from channels.routing import ChannelNameRouter, ProtocolTypeRouter, URLRouter
-<<<<<<< HEAD
+from django.core.asgi import get_asgi_application
 from django.urls import path
-=======
-from django.conf.urls import url
-from django.core.asgi import get_asgi_application
->>>>>>> adc8d959
 
 from actionlog.consumers import ActionLogEntryConsumer
 from adjallocation.consumers import AdjudicatorAllocationWorkerConsumer, PanelEditConsumer
@@ -29,25 +25,14 @@
     "websocket": AuthMiddlewareStack(
         URLRouter([
             # TournamentOverviewContainer
-<<<<<<< HEAD
-            path('ws/<slug:tournament_slug>/action_logs/', ActionLogEntryConsumer),
-            path('ws/<slug:tournament_slug>/ballot_results/', BallotResultConsumer),
-            path('ws/<slug:tournament_slug>/ballot_statuses/', BallotStatusConsumer),
+            path('ws/<slug:tournament_slug>/action_logs/', ActionLogEntryConsumer.as_asgi()),
+            path('ws/<slug:tournament_slug>/ballot_results/', BallotResultConsumer.as_asgi()),
+            path('ws/<slug:tournament_slug>/ballot_statuses/', BallotStatusConsumer.as_asgi()),
             # CheckInStatusContainer
-            path('ws/<slug:tournament_slug>/checkins/', CheckInEventConsumer),
+            path('ws/<slug:tournament_slug>/checkins/', CheckInEventConsumer.as_asgi()),
             # Draw and Preformed Panel Edits
-            path('ws/<slug:tournament_slug>/round/<int:round_seq>/debates/', DebateEditConsumer),
-            path('ws/<slug:tournament_slug>/round/<int:round_seq>/panels/', PanelEditConsumer),
-=======
-            url(r'^ws/(?P<tournament_slug>[-\w_]+)/action_logs/$', ActionLogEntryConsumer.as_asgi()),
-            url(r'^ws/(?P<tournament_slug>[-\w_]+)/ballot_results/$', BallotResultConsumer.as_asgi()),
-            url(r'^ws/(?P<tournament_slug>[-\w_]+)/ballot_statuses/$', BallotStatusConsumer.as_asgi()),
-            # CheckInStatusContainer
-            url(r'^ws/(?P<tournament_slug>[-\w_]+)/checkins/$', CheckInEventConsumer.as_asgi()),
-            # Draw and Preformed Panel Edits
-            url(r'^ws/(?P<tournament_slug>[-\w_]+)/round/(?P<round_seq>[-\w_]+)/debates/$', DebateEditConsumer.as_asgi()),
-            url(r'^ws/(?P<tournament_slug>[-\w_]+)/round/(?P<round_seq>[-\w_]+)/panels/$', PanelEditConsumer.as_asgi()),
->>>>>>> adc8d959
+            path('ws/<slug:tournament_slug>/round/<int:round_seq>/debates/', DebateEditConsumer.as_asgi()),
+            path('ws/<slug:tournament_slug>/round/<int:round_seq>/panels/', PanelEditConsumer.as_asgi()),
         ]),
     ),
 
