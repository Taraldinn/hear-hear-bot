import json

from django.contrib import messages
from django.core.exceptions import ObjectDoesNotExist
from django.views.generic.base import TemplateView
from django.utils.translation import gettext as _

from actionlog.mixins import LogActionMixin
from actionlog.models import ActionLogEntry
from participants.models import Speaker
from utils.misc import reverse_tournament
from utils.mixins import AdministratorMixin, AssistantMixin, CacheMixin
from utils.views import BadJsonRequestError, JsonDataResponsePostView, PostOnlyRedirectView
from tournaments.mixins import PublicTournamentPageMixin, TournamentMixin

from .models import Event, Identifier, PersonIdentifier, VenueIdentifier
from .utils import create_identifiers, get_unexpired_checkins


class CheckInPreScanView(TournamentMixin, TemplateView):
    template_name = 'checkin_scan.html'
    page_title = _('Scan Identifiers')
    page_emoji = '📷'

    def get_context_data(self, **kwargs):
        kwargs["scan_url"] = reverse_tournament(self.scan_view, self.tournament)
        return super().get_context_data(**kwargs)


class AdminCheckInPreScanView(AdministratorMixin, CheckInPreScanView):
    scan_view = 'admin-checkin-scan'


class AssistantCheckInPreScanView(AssistantMixin, CheckInPreScanView):
    scan_view = 'assistant-checkin-scan'


class CheckInScanView(JsonDataResponsePostView, TournamentMixin):

    def post_data(self):
        barcode_ids = json.loads(self.body)['barcodes']
        for barcode in barcode_ids:
            try:
                identifier = Identifier.objects.get(barcode=barcode)
                event = Event.objects.create(identifier=identifier,
                                             tournament=self.tournament)
            except ObjectDoesNotExist:
                raise BadJsonRequestError("Identifier doesn't exist")

        return json.dumps({'ids': barcode_ids,
                           'time': event.time.strftime('%H:%M:%S')})


class AdminCheckInScanView(AdministratorMixin, CheckInScanView):
    pass


class AssistantCheckInScanView(AssistantMixin, CheckInScanView):
    pass


class BaseCheckInStatusView(TournamentMixin, TemplateView):
    template_name = 'checkin_status.html'
    scan_view = False

    def get_context_data(self, **kwargs):
        events = get_unexpired_checkins(self.tournament)
        kwargs["events"] = json.dumps([e.serialize() for e in events])
        if self.scan_view:
            kwargs["scan_url"] = reverse_tournament(self.scan_view, self.tournament)
        return super().get_context_data(**kwargs)


class CheckInPeopleStatusView(BaseCheckInStatusView):
    page_emoji = '⌚️'
    page_title = _("People's Check-In Statuses")

    def get_context_data(self, **kwargs):

        adjudicators = []
<<<<<<< HEAD
        for adj in self.tournament.relevant_adjudicators.select_related('institution', 'checkin_identifier'):
            adj_dict = {
                'id': adj.id,
                'name': adj.name,
                'type': 'Adjudicator',
=======
        for adj in self.tournament.relevant_adjudicators.all().select_related('institution', 'checkin_identifier'):
            try:
                code = adj.checkin_identifier.barcode
            except ObjectDoesNotExist:
                code = None

            adjudicators.append({
                'id': adj.id, 'name': adj.name, 'type': 'Adjudicator',
                'identifier': code,
>>>>>>> 475f5764
                'institution': adj.institution.serialize if adj.institution else None,
            }
            try:
                adj_dict['identifier'] = adj.checkin_identifier.barcode
            except ObjectDoesNotExist:
                pass
            adjudicators.append(adj_dict)
        kwargs["adjudicators"] = json.dumps(adjudicators)

        speakers = []
        for speaker in Speaker.objects.filter(team__tournament=self.tournament).select_related('team', 'team__institution', 'checkin_identifier'):
<<<<<<< HEAD
            speaker_dict = {
                'id': speaker.id,
                'name': speaker.name,
                'type': 'Speaker',
                'institution': speaker.team.institution.serialize if speaker.team.institution else None,
                'team': speaker.team.short_name,
            }
            try:
                speaker_dict['identifier'] = speaker.checkin_identifier.barcode
            except ObjectDoesNotExist:
                pass
            speakers.append(speaker_dict)
=======
            try:
                code = speaker.checkin_identifier.barcode
            except ObjectDoesNotExist:
                code = None

            speakers.append({
                'id': speaker.id, 'name': speaker.name, 'type': 'Speaker',
                'identifier': code, 'team': speaker.team.short_name,
                'institution': speaker.team.institution.serialize if speaker.team.institution else None,
            })
>>>>>>> 475f5764
        kwargs["speakers"] = json.dumps(speakers)

        return super().get_context_data(**kwargs)


class AdminCheckInPeopleStatusView(AdministratorMixin, CheckInPeopleStatusView):
    scan_view = 'admin-checkin-scan'


class AssistantCheckInPeopleStatusView(AssistantMixin, CheckInPeopleStatusView):
    scan_view = 'assistant-checkin-scan'


class PublicCheckInPeopleStatusView(PublicTournamentPageMixin, CacheMixin,
                                    CheckInPeopleStatusView):
    public_page_preference = 'public_checkins'


class CheckInVenuesStatusView(BaseCheckInStatusView):
    page_emoji = '👜'
    page_title = _("Venue's Check-In Statuses")

    def get_context_data(self, **kwargs):
        venues = []
        for venue in self.tournament.relevant_venues.select_related('checkin_identifier').prefetch_related('venuecategory_set').all():
            item = venue.serialize()
            try:
                item['identifier'] = venue.checkin_identifier.barcode
            except ObjectDoesNotExist:
<<<<<<< HEAD
                pass
=======
                item['identifier'] = None
>>>>>>> 475f5764
            venues.append(item)
        kwargs["venues"] = json.dumps(venues)

        return super().get_context_data(**kwargs)


class AdminCheckInVenuesStatusView(AdministratorMixin, CheckInVenuesStatusView):
    scan_view = 'admin-checkin-scan'


class AssistantCheckInVenuesStatusView(AssistantMixin, CheckInVenuesStatusView):
    scan_view = 'assistant-checkin-scan'


class SegregatedCheckinsMixin(TournamentMixin):

    def t_speakers(self):
        return Speaker.objects.filter(
            team__tournament=self.tournament).values_list(
            'person_ptr_id', flat=True)

    def speakers_with_barcodes(self):
        identifiers = PersonIdentifier.objects.all()
        return identifiers.filter(person_id__in=self.t_speakers())

    def t_adjs(self):
        return self.tournament.adjudicator_set.values_list(
            'person_ptr_id', flat=True)

    def adjs_with_barcodes(self):
        identifiers = PersonIdentifier.objects.all()
        return identifiers.filter(person_id__in=self.t_adjs())


class CheckInIdentifiersView(SegregatedCheckinsMixin, TemplateView):
    template_name = 'checkin_ids.html'
    page_title = _('Make Identifiers')
    page_emoji = '📛'

    def get_context_data(self, **kwargs):
        t = self.tournament
        kwargs["check_in_info"] = {
            "speakers": {
                "title": _("Speakers"),
                "total": self.t_speakers().count(),
                "in":  self.speakers_with_barcodes().count()
            },
            "adjudicators": {
                "title": _("Adjudicators"),
                "total": self.t_adjs().count(),
                "in":  self.adjs_with_barcodes().count()
            },
            "venues": {
                "title": _("Venues"),
                "total": t.venue_set.count(),
                "in":  VenueIdentifier.objects.filter(venue__tournament=t).count(),
            }
        }
        return super().get_context_data(**kwargs)


class AdminCheckInIdentifiersView(AdministratorMixin, CheckInIdentifiersView):
    pass


class AssistantCheckInIdentifiersView(AssistantMixin, CheckInIdentifiersView):
    pass


class AdminCheckInGenerateView(AdministratorMixin, LogActionMixin,
                               TournamentMixin, PostOnlyRedirectView):

    def get_action_log_type(self):
        if self.kwargs["kind"] == "speakers":
            return ActionLogEntry.ACTION_TYPE_CHECKIN_SPEAK_GENERATE
        elif self.kwargs["kind"] == "adjudicators":
            return ActionLogEntry.ACTION_TYPE_CHECKIN_ADJ_GENERATE
        elif self.kwargs["kind"] == "venues":
            return ActionLogEntry.ACTION_TYPE_CHECKIN_VENUES_GENERATE

    # Providing tournament_slug_url_kwarg isn't working for some reason; so use:
    def get_redirect_url(self, *args, **kwargs):
        return reverse_tournament('admin-checkin-identifiers', self.tournament)

    def post(self, request, *args, **kwargs):
        t = self.tournament

        if self.kwargs["kind"] == "speakers":
            create_identifiers(PersonIdentifier, Speaker.objects.filter(team__tournament=t))
        elif self.kwargs["kind"] == "adjudicators":
            create_identifiers(PersonIdentifier, t.adjudicator_set.all())
        elif self.kwargs["kind"] == "venues":
            create_identifiers(VenueIdentifier, t.venue_set.all())

        messages.success(request, _("Generated identifiers for %s" % self.kwargs["kind"]))
        self.log_action()  # Need to call explicitly
        return super().post(request, *args, **kwargs)


class CheckInPrintablesView(SegregatedCheckinsMixin, TemplateView):
    template_name = 'checkin_printables.html'
    page_title = _('Identifiers')
    page_emoji = '📛'

    def get_context_data(self, **kwargs):
        if self.kwargs["kind"] == "speakers":
            kwargs["identifiers"] = self.speakers_with_barcodes().order_by('person__name')
        elif self.kwargs["kind"] == "adjudicators":
            kwargs["identifiers"] = self.adjs_with_barcodes().order_by('person__name')
        elif self.kwargs["kind"] == "venues":
            venues = self.tournament.relevant_venues
            kwargs["identifiers"] = VenueIdentifier.objects.filter(venue__in=venues)

        return super().get_context_data(**kwargs)


class AdminCheckInPrintablesView(AdministratorMixin, CheckInPrintablesView):
    pass


class AssistantCheckInPrintablesView(AssistantMixin, CheckInPrintablesView):
    pass<|MERGE_RESOLUTION|>--- conflicted
+++ resolved
@@ -78,13 +78,6 @@
     def get_context_data(self, **kwargs):
 
         adjudicators = []
-<<<<<<< HEAD
-        for adj in self.tournament.relevant_adjudicators.select_related('institution', 'checkin_identifier'):
-            adj_dict = {
-                'id': adj.id,
-                'name': adj.name,
-                'type': 'Adjudicator',
-=======
         for adj in self.tournament.relevant_adjudicators.all().select_related('institution', 'checkin_identifier'):
             try:
                 code = adj.checkin_identifier.barcode
@@ -94,32 +87,12 @@
             adjudicators.append({
                 'id': adj.id, 'name': adj.name, 'type': 'Adjudicator',
                 'identifier': code,
->>>>>>> 475f5764
                 'institution': adj.institution.serialize if adj.institution else None,
-            }
-            try:
-                adj_dict['identifier'] = adj.checkin_identifier.barcode
-            except ObjectDoesNotExist:
-                pass
-            adjudicators.append(adj_dict)
+            })
         kwargs["adjudicators"] = json.dumps(adjudicators)
 
         speakers = []
         for speaker in Speaker.objects.filter(team__tournament=self.tournament).select_related('team', 'team__institution', 'checkin_identifier'):
-<<<<<<< HEAD
-            speaker_dict = {
-                'id': speaker.id,
-                'name': speaker.name,
-                'type': 'Speaker',
-                'institution': speaker.team.institution.serialize if speaker.team.institution else None,
-                'team': speaker.team.short_name,
-            }
-            try:
-                speaker_dict['identifier'] = speaker.checkin_identifier.barcode
-            except ObjectDoesNotExist:
-                pass
-            speakers.append(speaker_dict)
-=======
             try:
                 code = speaker.checkin_identifier.barcode
             except ObjectDoesNotExist:
@@ -130,7 +103,6 @@
                 'identifier': code, 'team': speaker.team.short_name,
                 'institution': speaker.team.institution.serialize if speaker.team.institution else None,
             })
->>>>>>> 475f5764
         kwargs["speakers"] = json.dumps(speakers)
 
         return super().get_context_data(**kwargs)
@@ -160,11 +132,7 @@
             try:
                 item['identifier'] = venue.checkin_identifier.barcode
             except ObjectDoesNotExist:
-<<<<<<< HEAD
-                pass
-=======
                 item['identifier'] = None
->>>>>>> 475f5764
             venues.append(item)
         kwargs["venues"] = json.dumps(venues)
 
