import json
import logging
logger = logging.getLogger(__name__)
from threading import Lock


from django.conf import settings
from django.contrib.auth import authenticate, login, get_user_model
User = get_user_model()
import django.contrib.messages as messages
from django.core import serializers
from django.core.urlresolvers import reverse_lazy
from django.core import serializers
import json
from django.views.generic.edit import FormView, CreateView

from draw.models import Debate, DebateTeam
from draw.models import TeamVenuePreference, InstitutionVenuePreference
from participants.models import Team, Institution
from utils.forms import SuperuserCreationForm
from utils.mixins import SuperuserRequiredMixin
from utils.views import *
from venues.models import VenueGroup

from .forms import TournamentForm
from .models import Tournament, Division

@cache_page(10) # Set slower to show new indexes so it will show new pages
@tournament_view
def public_index(request, t):
    return render(request, 'public_tournament_index.html')

def index(request):
    tournaments = Tournament.objects.all()
    if tournaments.count() == 1:
        logger.info('One tournament only, user is: %s', request.user)
        if request.user.is_authenticated():
            logger.info('Redirecting to tournament-admin-home')
            return redirect_tournament('tournament-admin-home', tournaments.first())
        else:
            logger.info('Redirecting to tournament-public-index')
            return redirect_tournament('tournament-public-index', tournaments.first())

    elif not tournaments.exists() and not User.objects.exists():
        logger.info('No users and no tournaments, redirecting to blank-site-start')
        return redirect('blank-site-start')

    else:
        return render(request, 'site_index.html', dict(tournaments=tournaments))

@login_required
@tournament_view
def tournament_home(request, t):
    round = t.current_round
    # This should never happen, but if it does, fail semi-gracefully
    if round is None:
        if request.user.is_superuser:
            return HttpResponseBadRequest("You need to set the current round. <a href=\"/admin/tournaments/tournament\">Go to Django admin.</a>")
        else:
            raise Http404()

    context = {}

    context["round"] = round
    context["readthedocs_version"] = settings.READTHEDOCS_VERSION

    # If the tournament is blank, display a message on the page
    context["blank"] = not (t.team_set.exists() or t.adjudicator_set.exists() or t.venue_set.exists())

    # Draw Status
    draw = round.get_draw()
    context["total_ballots"] = draw.count()
    stats_none = draw.filter(result_status=Debate.STATUS_NONE).count()
    stats_draft = draw.filter(result_status=Debate.STATUS_DRAFT).count()
    stats_confirmed = draw.filter(result_status=Debate.STATUS_CONFIRMED).count()
    context["stats"] = [[0,stats_confirmed], [0,stats_draft], [0,stats_none]]

    return render(request, 'tournament_home.html', context)

@cache_page(settings.PUBLIC_PAGE_CACHE_TIMEOUT)
@public_optional_tournament_view('public_divisions')
def public_divisions(request, t):
    divisions = Division.objects.filter(tournament=t).all().select_related('venue_group')
    divisions = sorted(divisions, key=lambda x: x.name)
    venue_groups = set(d.venue_group for d in divisions)
    for uvg in venue_groups:
        uvg.divisions = [d for d in divisions if d.venue_group == uvg]

    return render(request, 'public_divisions.html', dict(venue_groups=venue_groups))

@cache_page(settings.PUBLIC_PAGE_CACHE_TIMEOUT)
@tournament_view
def all_tournaments_all_venues(request, t):
    venues = VenueGroup.objects.all()
    return render(request, 'public_all_tournament_venues.html', dict(venues=venues))

@cache_page(settings.PUBLIC_PAGE_CACHE_TIMEOUT)
@tournament_view
def all_draws_for_venue(request, t, venue_id):
    venue_group = VenueGroup.objects.get(pk=venue_id)
    debates = Debate.objects.filter(division__venue_group=venue_group).select_related(
        'round','round__tournament','division')
    return render(request, 'public_all_draws_for_venue.html', dict(
        venue_group=venue_group, debates=debates))


@tournament_view
def all_draws_for_institution(request, t, institution_id):
    # TODO: move to draws app
    institution = Institution.objects.get(pk=institution_id)
    debate_teams = DebateTeam.objects.filter(team__institution=institution).select_related(
        'debate', 'debate__division', 'debate__division__venue_group', 'debate__round')
    debates = [dt.debate for dt in debate_teams]

    return render(request, 'public_all_draws_for_institution.html', dict(
        institution=institution, debates=debates))



@admin_required
@round_view
def round_increment_check(request, round):
    if round != request.tournament.current_round: # doesn't make sense if not current round
        raise Http404()
    num_unconfirmed = round.get_draw().filter(result_status__in=[Debate.STATUS_NONE, Debate.STATUS_DRAFT]).count()
    increment_ok = num_unconfirmed == 0
    return render(request, "round_increment_check.html", dict(num_unconfirmed=num_unconfirmed, increment_ok=increment_ok))

@admin_required
@expect_post
@round_view
def round_increment(request, round):
    if round != request.tournament.current_round: # doesn't make sense if not current round
        raise Http404()
    request.tournament.advance_round()
    return redirect_round('draw', request.tournament.current_round )

@admin_required
@tournament_view
def division_allocations(request, t):
<<<<<<< HEAD
    teams = json.dumps(list(
        Team.objects.filter(tournament=t).all().values(
            'id', 'short_reference', 'division', 'use_institution_prefix', 'institution__code')))

    venue_groups = json.dumps(list(
        VenueGroup.objects.all().values(
            'id', 'short_name', 'team_capacity')))

=======

    teams = json.dumps(list(
        Team.objects.filter(tournament=t).all().values(
            'id', 'short_reference', 'division', 'use_institution_prefix', 'institution__code')))

    venue_groups = json.dumps(list(
        VenueGroup.objects.all().values(
            'id', 'short_name', 'team_capacity')))

>>>>>>> 4b18711f
    divisions = json.dumps(list(Division.objects.filter(tournament=t).all().values(
        'id', 'name', 'venue_group')))

    return render(request, "division_allocations.html", dict(
        teams=teams, divisions=divisions, venue_groups=venue_groups))
<<<<<<< HEAD
=======

@admin_required
@tournament_view
def create_division(request, t):
    division = Division.objects.create(name="temporary_name", tournament=t)
    division.save()
    division.name = "%s" % division.id
    division.save()

    return redirect_tournament('division_allocations', t)

@admin_required
@expect_post
@tournament_view
def set_division_venue_group(request, t):
    division = Division.objects.get(pk=int(request.POST['division']))
    division.venue_group = VenueGroup.objects.get(pk=int(request.POST['venueGroup']))
    division.save()
    return HttpResponse("ok")

@admin_required
@expect_post
@tournament_view
def set_team_division(request, t):
    team = Team.objects.get(pk=int(request.POST['team']))
    if int(request.POST['division']):
        team.division = Division.objects.get(pk=int(request.POST['division']));
    else:
        team.division = None;

    team.save()
    return HttpResponse("ok")
>>>>>>> 4b18711f

@admin_required
@tournament_view
def create_division(request, t):
    division = Division.objects.create(name="temporary_name", tournament=t)
    division.save()
    division.name = "%s" % division.id
    division.save()
    return redirect_tournament('division_allocations', t)

@admin_required
@tournament_view
def create_byes(request, t):
    return redirect_tournament('division_allocations', t)

@admin_required
@tournament_view
def create_division_allocation(request, t):
    from tournaments.division_allocator import DivisionAllocator

    teams = list(Team.objects.filter(tournament=t))
    institutions = Institution.objects.all()
    venue_groups = VenueGroup.objects.all()

    # Delete all existing divisions - this shouldn't affect teams (on_delete=models.SET_NULL))
    divisions = Division.objects.filter(tournament=t).delete()

    alloc = DivisionAllocator(teams=teams, divisions=divisions, venue_groups=venue_groups, tournament=t, institutions=institutions)
    success = alloc.allocate()

    if success:
        return redirect_tournament('division_allocations', t)
    else:
        return HttpResponseBadRequest("Couldn't create divisions")

@admin_required
@expect_post
@tournament_view
def set_division_venue_group(request, t):
    division = Division.objects.get(pk=int(request.POST['division']))
    if request.POST['venueGroup'] == '':
        division.venue_group = None
    else:
        division.venue_group = VenueGroup.objects.get(pk=int(request.POST['venueGroup']))

    print("saved venue group for for", division.name)
    division.save()
    return HttpResponse("ok")

@admin_required
@expect_post
@tournament_view
def set_team_division(request, t):
    team = Team.objects.get(pk=int(request.POST['team']))
    if request.POST['division'] == '':
        team.division = None;
    else:
        team.division = Division.objects.get(pk=int(request.POST['division']));

    print("saved divison for ", team.short_name)
    team.save()
    return HttpResponse("ok")




class BlankSiteStartView(FormView):
    """This view is presented to the user when there are no tournaments and no
    user accounts. It prompts the user to create a first superuser. It rejects
    all requests, GET or POST, if there exists any user account in the
    system."""

    form_class = SuperuserCreationForm
    template_name = "blank_site_start.html"
    lock = Lock()
    success_url = reverse_lazy('tabbycat-index')

    def get(self, request):
        if User.objects.exists():
            logger.error("Tried to get the blank-site-start view when a user account already exists.")
            return redirect('tabbycat-index')

        return super().get(request)

    def post(self, request):
        with self.lock:
            if User.objects.exists():
                logger.error("Tried to post the blank-site-start view when a user account already exists.")
                messages.error(request, "Whoops! It looks like someone's already created the first user account. Please log in.")
                return redirect('auth-login')

            return super().post(request)

    def form_valid(self, form):
        form.save()
        user = authenticate(username=self.request.POST['username'], password=self.request.POST['password1'])
        login(self.request, user)
        messages.success(self.request, "Welcome! You've created an account for %s." % user.username)

        return super().form_valid(form)

class CreateTournamentView(SuperuserRequiredMixin, CreateView):
    """This view allows a logged-in superuser to create a new tournament."""

    model = Tournament
    form_class = TournamentForm
    template_name = "create_tournament.html"<|MERGE_RESOLUTION|>--- conflicted
+++ resolved
@@ -2,7 +2,6 @@
 import logging
 logger = logging.getLogger(__name__)
 from threading import Lock
-
 
 from django.conf import settings
 from django.contrib.auth import authenticate, login, get_user_model
@@ -10,8 +9,6 @@
 import django.contrib.messages as messages
 from django.core import serializers
 from django.core.urlresolvers import reverse_lazy
-from django.core import serializers
-import json
 from django.views.generic.edit import FormView, CreateView
 
 from draw.models import Debate, DebateTeam
@@ -138,7 +135,6 @@
 @admin_required
 @tournament_view
 def division_allocations(request, t):
-<<<<<<< HEAD
     teams = json.dumps(list(
         Team.objects.filter(tournament=t).all().values(
             'id', 'short_reference', 'division', 'use_institution_prefix', 'institution__code')))
@@ -147,57 +143,11 @@
         VenueGroup.objects.all().values(
             'id', 'short_name', 'team_capacity')))
 
-=======
-
-    teams = json.dumps(list(
-        Team.objects.filter(tournament=t).all().values(
-            'id', 'short_reference', 'division', 'use_institution_prefix', 'institution__code')))
-
-    venue_groups = json.dumps(list(
-        VenueGroup.objects.all().values(
-            'id', 'short_name', 'team_capacity')))
-
->>>>>>> 4b18711f
     divisions = json.dumps(list(Division.objects.filter(tournament=t).all().values(
         'id', 'name', 'venue_group')))
 
     return render(request, "division_allocations.html", dict(
         teams=teams, divisions=divisions, venue_groups=venue_groups))
-<<<<<<< HEAD
-=======
-
-@admin_required
-@tournament_view
-def create_division(request, t):
-    division = Division.objects.create(name="temporary_name", tournament=t)
-    division.save()
-    division.name = "%s" % division.id
-    division.save()
-
-    return redirect_tournament('division_allocations', t)
-
-@admin_required
-@expect_post
-@tournament_view
-def set_division_venue_group(request, t):
-    division = Division.objects.get(pk=int(request.POST['division']))
-    division.venue_group = VenueGroup.objects.get(pk=int(request.POST['venueGroup']))
-    division.save()
-    return HttpResponse("ok")
-
-@admin_required
-@expect_post
-@tournament_view
-def set_team_division(request, t):
-    team = Team.objects.get(pk=int(request.POST['team']))
-    if int(request.POST['division']):
-        team.division = Division.objects.get(pk=int(request.POST['division']));
-    else:
-        team.division = None;
-
-    team.save()
-    return HttpResponse("ok")
->>>>>>> 4b18711f
 
 @admin_required
 @tournament_view
