--- conflicted
+++ resolved
@@ -127,41 +127,9 @@
         institution = Institution.objects.lookup(institution_name)
         return self.get(institution=institution, reference=reference, **kwargs)
 
-<<<<<<< HEAD
     def teams_for_standings(self, round):
         return self.filter(debateteam__debate__round__seq__lte=round.seq,
             tournament=round.tournament).select_related('institution').distinct()
-=======
-    def _teams_for_standings(self, round):
-        return self.filter(
-            debateteam__debate__round__seq__lte=round.seq,
-            tournament=round.tournament).select_related('institution')
-
-    def standings(self, round):
-        """Returns a list."""
-        from standings.standings import annotate_team_standings
-        teams = self._teams_for_standings(round)
-        return annotate_team_standings(teams, round)
-
-    def ranked_standings(self, round):
-        """Returns a list."""
-        from standings.standings import annotate_team_standings
-        teams = self._teams_for_standings(round)
-        return annotate_team_standings(teams, round, ranks=True)
-
-    def division_standings(self, round):
-        """Returns a list."""
-        from standings.standings import annotate_team_standings
-        teams = self._teams_for_standings(round)
-        return annotate_team_standings(teams, round, division_ranks=True)
-
-    def subrank_standings(self, round):
-        """Returns a list."""
-        from standings.standings import annotate_team_standings
-        teams = self._teams_for_standings(round)
-        return annotate_team_standings(teams, round, subranks=True)
-
->>>>>>> f682843a
 
 class Team(models.Model):
     reference = models.CharField(
