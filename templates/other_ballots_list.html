--- conflicted
+++ resolved
@@ -2,40 +2,28 @@
 {% load debate_tags %}
 
     {% if ballots.confirmed %}
-<<<<<<< HEAD
         <div class="alert alert-success">This ballot is <strong>confirmed</strong>.</div>
     {% endif %}
     {% if ballots.discarded %}
         <div class="alert alert-warning">This ballot is <strong>discarded</strong>.</div>
-=======
-        This ballot set is <strong>confirmed</strong>.
-    {% endif %}
-    {% if ballots.discarded %}
         This ballot set is <strong>discarded</strong>.
->>>>>>> 4744b8f4
     {% endif %}
 
     {% if other_ballots_set.exists %}
-<<<<<<< HEAD
         <div class="panel panel-warning">
             <div class="panel-heading">
+            There is more than one ballot set for this debate.
             {% if not new %}
-                <h3 class="panel-title">There is more than one ballot submission for this debate</h3>
-            {% else %}
-                <h3 class="panel-title">There are existing ballot submissions for this debate:</h3>
-=======
-    <p class="lead">
-        {% if not new %}
-            There is more than one ballot set for this debate.
-            {% if other_ballots_set.count > 1 %}
                 Here are the others:
             {% else %}
                 The other is:
             {% endif %}
         {% else %}
             {% if other_ballots_set.count > 1 %}
+                <h3 class="panel-title">There is more than one ballot submission for this debate</h3>
                 There are existing ballot sets for this debate:
             {% else %}
+                <h3 class="panel-title">There are existing ballot submissions for this debate:</h3>
                 There is an existing ballot set for this debate:
             {% endif %}
         {% endif %}
@@ -50,7 +38,9 @@
             {% endif %}
             {% if other_ballots.discarded %}
                 (discarded)
->>>>>>> 4744b8f4
+            {% endif %}
+            {% if other_ballots.confirmed %}
+                (confirmed)
             {% endif %}
             </div>
             <ul class="panel-body list-group">
