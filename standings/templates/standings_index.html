--- conflicted
+++ resolved
@@ -5,47 +5,6 @@
 {% block head-title %}<span class="emoji">📊</span>Standings{% endblock %}
 {% block page-title %}{% endblock %}
 
-<<<<<<< HEAD
-{% block page-subnav-sections %}
-
-  <a class="btn btn-default active" href="{% round_url standings-index current_round %}">
-    Standings Overview
-  </a>
-  <a class="btn btn-default" href="{% round_url standings-team current_round %}">
-    Team Standings
-  </a>
-  {% if pref.enable_divisions %}
-  <a class="btn btn-default" href="{% round_url standings-division current_round %}">
-    Divisions Standings
-  </a>
-  {% endif %}
-  <a class="btn btn-default" href="{% round_url standings-speaker current_round %}">
-    Speaker Standings
-  </a>
-  {% if pref.show_novices %}
-    <a class="btn btn-default" href="{% round_url standings-pro current_round %}">
-      Pros Standings
-    </a>
-    <a class="btn btn-default" href="{% round_url standings-novice current_round %}">
-      Novices Standings
-    </a>
-  {% endif %}
-  {% if pref.reply_scores_enabled %}
-    <a class="btn btn-default" href="{% round_url standings-reply current_round %}">
-      Replies Standings
-    </a>
-  {% endif %}
-  <a class="btn btn-default" href="{% round_url standings-motion current_round %}">
-    Motion Balance
-  </a>
-  <a class="btn btn-default" href="{% round_url standings-diversity current_round %}">
-    Diversity
-  </a>
-
-{% endblock %}
-
-=======
->>>>>>> a4fa4390
 {% block content %}
 
   <div class="row">
