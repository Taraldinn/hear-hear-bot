--- conflicted
+++ resolved
@@ -7,20 +7,12 @@
     url(r'^team/$',     views.TeamStandingsView.as_view(),     name='standings-team'),
     url(r'^division/$', views.DivisionStandingsView.as_view(), name='standings-division'),
 
-<<<<<<< HEAD
-    url(r'^speaker/$',  views.speaker_standings,               name='standings-speaker'),
-    url(r'^novices/$',  views.novice_standings,                name='standings-novice'),
-    url(r'^pros/$',     views.pro_standings,                   name='standings-pro'),
-    url(r'^reply/$',    views.reply_standings,                 name='standings-reply'),
-
-    url(r'^motions/$',  views.motion_standings,                name='standings-motion'),
-    url(r'^diversity/$',views.DiversityStandingsView.as_view(),name='standings-diversity'),
-
-=======
     url(r'^speaker/$',  views.SpeakerStandingsView.as_view(),  name='standings-speaker'),
     url(r'^novices/$',  views.NoviceStandingsView.as_view(),   name='standings-novice'),
     url(r'^pros/$',     views.ProStandingsView.as_view(),      name='standings-pro'),
     url(r'^reply/$',    views.ReplyStandingsView.as_view(),    name='standings-reply'),
+
     url(r'^motions/$',  views.MotionStandingsView.as_view(),   name='standings-motion'),
->>>>>>> a4fa4390
+    url(r'^diversity/$',views.DiversityStandingsView.as_view(),name='standings-diversity'),
+
 ]